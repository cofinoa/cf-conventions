[appendix]
== Revision History

<<<<<<< HEAD
.14 June 2004
. Added <<lambert-azimuthal-equal-area,the section called “Lambert azimuthal equal area”>>.
. <<polar-stereographic,the section called "Polar Stereographic">> : Added **`latitude_of_projection_origin`** map parameter.

.1 July 2004
. <<scalar-coordinate-variables>> : Added note that use of scalar coordinate variables inhibits interoperability with COARDS conforming applications.
. <<multiple-forecasts-from-single-analysis>> : Added **`positive`** attribute to the scalar coordinate p500 to make it unambiguous that the pressure is a vertical coordinate value.

.20 September 2004
. <<cell-methods>> : Changed several incorrect occurances of the cell method **`"standard deviation"`** to **`"standard_deviation"`**.

.22 October 2004
. Added <<lambert-conformal-projection>>.

.25 November 2005
. <<atmosphere-hybrid-height-coordinate,the section called "Atmosphere hybrid height coordinate">> : Fixed definition of atmosphere hybrid height coordinate.

.21 March 2006
. Added <<azimuthal-equidistant,the section called "Azimuthal equidistant">>.
. Added <<atmosphere-natural-log-pressure-coordinate,the section called "Atmosphere natural log pressure coordinate">>.

.17 January 2008
. <<preface>> : Changed text to refer to rules of CF governance, and provisional status.
. <<coordinate-types>> , <<coordinate-system>> : Made changes regarding use of the axis attribute to identify horizontal coordinate variables.
. Changed document version to 1.1.

.4 May 2008
. <<grid-mappings-and-projections>>, <<appendix-grid-mappings>> : Additions and revisions to CF grid mapping attributes to support the specification of coordinate reference system properties link:$$http://cf-trac.llnl.gov/trac/ticket/18$$[(Trac ticket #18)].
. <<table-supported-units,Table 3.1, "Supported Units">> : Corrected Prefix for Factor "1e-2" from "deci" to "centi". link:$$http://cf-trac.llnl.gov/trac/ticket/25$$[(Trac ticket #25)].
. Changed document version to 1.2.

.15 July 2008
. <<flags>> , <<attribute-appendix>> , <<standard-name-modifiers>> : Enhanced the Flags definition to support bit field notation using a **`flag_masks`** attribute. link:$$http://cf-trac.llnl.gov/trac/ticket/26$$[(Trac ticket #26)].
. Changed document version to 1.3.

.9 October 2008
. Fixed defect in <<atm-sigma-coord-ex,Example 4.3, “Atmosphere sigma coordinate”>>. link:$$http://cf-trac.llnl.gov/trac/ticket/30$$[(Trac ticket #30)].
. Fixed defect in <<coordinate-system>>. link:$$http://cf-trac.llnl.gov/trac/ticket/32$$[(Trac ticket #32)].

.7 November 2008
. Fixed defect in wording of <<coordinate-system>>. link:$$http://cf-trac.llnl.gov/trac/ticket/35$$[(Trac ticket #35)].
. Fixed defect related to subsection headings in <<dimensionless-v-coord>>. link:$$http://cf-trac.llnl.gov/trac/ticket/36$$[(Trac ticket #36)].

.10 December 2008
. Changes related to removing ambiguity in <<cell-methods>>. link:$$http://cf-trac.llnl.gov/trac/ticket/17$$[(Trac ticket #17)].
. Changed document version to 1.4.

.11 December 2008
. Added grid mappings Lambert Cylindrical Equal Area, Mercator, and Orthographic to <<appendix-grid-mappings>>. link:$$http://cf-trac.llnl.gov/trac/ticket/34$$[(Trac ticket #34)].

.12 December 2008
. Fixed defect in Mercator section of <<appendix-grid-mappings>> by updating to version 12 of Grid Map Names (see link:$$http://cf-trac.llnl.gov/trac/wiki/GridMapNames?version=12$$[]).

.27 February 2009
. Fixed defect by clarifying that coordinates indicate gridpoint location in <<coordinate-types>>. link:$$http://cf-trac.llnl.gov/trac/ticket/44$$[(Trac ticket #44)].
. Fixed defect of outdated Conventions attribute. link:$$http://cf-trac.llnl.gov/trac/ticket/45$$[(Trac ticket #45)].

.25 October 2010
Minor revisions requested by Jonathan Gregory.
Revisions 33 and 49 were closed after discussions; the rest had elicited no objections.

. Ticket 33, cell_methods for statistical indices
. Ticket 49, clarification of flag_meanings attribute
. Ticket 58, remove deprecation of "missing_value" attribute
. Ticket 57, fix for broken URLs in CF Conventions document
. Ticket 56, typo in CF conventions doc
. Ticket 51, syntax consistency for dimensionless vertical coordinate definitions
. Ticket 47, error in example 7.4
. Changed document version to 1.5.
. New chapter, ticket 37 Changed document version to 1.6.

.22 June 2011
Ticket 37. Added Chapter 9, Discrete Sampling Geometries, and a related Appendix H, and revised several other chapters.

.5 December 2011
In Appendix H (Annotated Examples of Descrete Geometries), updated standard names "station_description" and "station_wmo_id" to "platform_name" and "platform_id".

.23 December 2015
Re-do several changes which had previously been made in an earlier draft of version 1.7:

. Ticket 61, two new cell methods in Appendix E.
. Ticket 64, section 7.3 editorial correction, replace "cell_bounds" with "bounds".
. Ticket 65, add range entry in Appendix E.
. Ticket 69. Added Section 5.6.1, Use of the CRS Well-known Text Format and related changes.
. Ticket 93, Added two new dimensionless coordinates to Appendix D.

.20 January 2016
. link:$$http://cf-trac.llnl.gov/trac/ticket/67$$[Ticket 67], remove
deprecation of "missing_value" from <<attribute-appendix>>.
. link:$$http://cf-trac.llnl.gov/trac/ticket/71$$[Ticket #71], correction of <<vertical-perspective>> projection.

.29 February 2016
. link:$$http://cf-trac.llnl.gov/trac/ticket/103$$[Ticket 103] updated Type and Use values for some attributes in <<attribute-appendix>> and added "special purpose" value. In <<appendix-examples-discrete-geometries>>, updated coordinate values for the variables in some examples to correct omissions.

.30 March 2016
. link:$$http://cf-trac.llnl.gov/trac/ticket/141$$[Ticket 141], update
affiliation organisations for Jonathan Gregory and Phil Bentley.

.27 July 2016
. link:$$http://cf-trac.llnl.gov/trac/ticket/31$$[Ticket 31],
add new attribute **`actual_range`**.
=======
The content in this appendix has moved to <<revhistory>>.
>>>>>>> c420f4a2
<|MERGE_RESOLUTION|>--- conflicted
+++ resolved
@@ -1,108 +1,4 @@
 [appendix]
 == Revision History
 
-<<<<<<< HEAD
-.14 June 2004
-. Added <<lambert-azimuthal-equal-area,the section called “Lambert azimuthal equal area”>>.
-. <<polar-stereographic,the section called "Polar Stereographic">> : Added **`latitude_of_projection_origin`** map parameter.
-
-.1 July 2004
-. <<scalar-coordinate-variables>> : Added note that use of scalar coordinate variables inhibits interoperability with COARDS conforming applications.
-. <<multiple-forecasts-from-single-analysis>> : Added **`positive`** attribute to the scalar coordinate p500 to make it unambiguous that the pressure is a vertical coordinate value.
-
-.20 September 2004
-. <<cell-methods>> : Changed several incorrect occurances of the cell method **`"standard deviation"`** to **`"standard_deviation"`**.
-
-.22 October 2004
-. Added <<lambert-conformal-projection>>.
-
-.25 November 2005
-. <<atmosphere-hybrid-height-coordinate,the section called "Atmosphere hybrid height coordinate">> : Fixed definition of atmosphere hybrid height coordinate.
-
-.21 March 2006
-. Added <<azimuthal-equidistant,the section called "Azimuthal equidistant">>.
-. Added <<atmosphere-natural-log-pressure-coordinate,the section called "Atmosphere natural log pressure coordinate">>.
-
-.17 January 2008
-. <<preface>> : Changed text to refer to rules of CF governance, and provisional status.
-. <<coordinate-types>> , <<coordinate-system>> : Made changes regarding use of the axis attribute to identify horizontal coordinate variables.
-. Changed document version to 1.1.
-
-.4 May 2008
-. <<grid-mappings-and-projections>>, <<appendix-grid-mappings>> : Additions and revisions to CF grid mapping attributes to support the specification of coordinate reference system properties link:$$http://cf-trac.llnl.gov/trac/ticket/18$$[(Trac ticket #18)].
-. <<table-supported-units,Table 3.1, "Supported Units">> : Corrected Prefix for Factor "1e-2" from "deci" to "centi". link:$$http://cf-trac.llnl.gov/trac/ticket/25$$[(Trac ticket #25)].
-. Changed document version to 1.2.
-
-.15 July 2008
-. <<flags>> , <<attribute-appendix>> , <<standard-name-modifiers>> : Enhanced the Flags definition to support bit field notation using a **`flag_masks`** attribute. link:$$http://cf-trac.llnl.gov/trac/ticket/26$$[(Trac ticket #26)].
-. Changed document version to 1.3.
-
-.9 October 2008
-. Fixed defect in <<atm-sigma-coord-ex,Example 4.3, “Atmosphere sigma coordinate”>>. link:$$http://cf-trac.llnl.gov/trac/ticket/30$$[(Trac ticket #30)].
-. Fixed defect in <<coordinate-system>>. link:$$http://cf-trac.llnl.gov/trac/ticket/32$$[(Trac ticket #32)].
-
-.7 November 2008
-. Fixed defect in wording of <<coordinate-system>>. link:$$http://cf-trac.llnl.gov/trac/ticket/35$$[(Trac ticket #35)].
-. Fixed defect related to subsection headings in <<dimensionless-v-coord>>. link:$$http://cf-trac.llnl.gov/trac/ticket/36$$[(Trac ticket #36)].
-
-.10 December 2008
-. Changes related to removing ambiguity in <<cell-methods>>. link:$$http://cf-trac.llnl.gov/trac/ticket/17$$[(Trac ticket #17)].
-. Changed document version to 1.4.
-
-.11 December 2008
-. Added grid mappings Lambert Cylindrical Equal Area, Mercator, and Orthographic to <<appendix-grid-mappings>>. link:$$http://cf-trac.llnl.gov/trac/ticket/34$$[(Trac ticket #34)].
-
-.12 December 2008
-. Fixed defect in Mercator section of <<appendix-grid-mappings>> by updating to version 12 of Grid Map Names (see link:$$http://cf-trac.llnl.gov/trac/wiki/GridMapNames?version=12$$[]).
-
-.27 February 2009
-. Fixed defect by clarifying that coordinates indicate gridpoint location in <<coordinate-types>>. link:$$http://cf-trac.llnl.gov/trac/ticket/44$$[(Trac ticket #44)].
-. Fixed defect of outdated Conventions attribute. link:$$http://cf-trac.llnl.gov/trac/ticket/45$$[(Trac ticket #45)].
-
-.25 October 2010
-Minor revisions requested by Jonathan Gregory.
-Revisions 33 and 49 were closed after discussions; the rest had elicited no objections.
-
-. Ticket 33, cell_methods for statistical indices
-. Ticket 49, clarification of flag_meanings attribute
-. Ticket 58, remove deprecation of "missing_value" attribute
-. Ticket 57, fix for broken URLs in CF Conventions document
-. Ticket 56, typo in CF conventions doc
-. Ticket 51, syntax consistency for dimensionless vertical coordinate definitions
-. Ticket 47, error in example 7.4
-. Changed document version to 1.5.
-. New chapter, ticket 37 Changed document version to 1.6.
-
-.22 June 2011
-Ticket 37. Added Chapter 9, Discrete Sampling Geometries, and a related Appendix H, and revised several other chapters.
-
-.5 December 2011
-In Appendix H (Annotated Examples of Descrete Geometries), updated standard names "station_description" and "station_wmo_id" to "platform_name" and "platform_id".
-
-.23 December 2015
-Re-do several changes which had previously been made in an earlier draft of version 1.7:
-
-. Ticket 61, two new cell methods in Appendix E.
-. Ticket 64, section 7.3 editorial correction, replace "cell_bounds" with "bounds".
-. Ticket 65, add range entry in Appendix E.
-. Ticket 69. Added Section 5.6.1, Use of the CRS Well-known Text Format and related changes.
-. Ticket 93, Added two new dimensionless coordinates to Appendix D.
-
-.20 January 2016
-. link:$$http://cf-trac.llnl.gov/trac/ticket/67$$[Ticket 67], remove
-deprecation of "missing_value" from <<attribute-appendix>>.
-. link:$$http://cf-trac.llnl.gov/trac/ticket/71$$[Ticket #71], correction of <<vertical-perspective>> projection.
-
-.29 February 2016
-. link:$$http://cf-trac.llnl.gov/trac/ticket/103$$[Ticket 103] updated Type and Use values for some attributes in <<attribute-appendix>> and added "special purpose" value. In <<appendix-examples-discrete-geometries>>, updated coordinate values for the variables in some examples to correct omissions.
-
-.30 March 2016
-. link:$$http://cf-trac.llnl.gov/trac/ticket/141$$[Ticket 141], update
-affiliation organisations for Jonathan Gregory and Phil Bentley.
-
-.27 July 2016
-. link:$$http://cf-trac.llnl.gov/trac/ticket/31$$[Ticket 31],
-add new attribute **`actual_range`**.
-=======
-The content in this appendix has moved to <<revhistory>>.
->>>>>>> c420f4a2
+The content in this appendix has moved to <<revhistory>>.