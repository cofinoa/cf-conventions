--- conflicted
+++ resolved
@@ -1,10 +1,3 @@
-<<<<<<< HEAD
-<<<<<<< HEAD
-=======
-﻿
-[[revhistory, Appendix Z, Revision History]]
-
->>>>>>> 9afdff39
 [appendix]
 == Revision History
 
