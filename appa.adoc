--- conflicted
+++ resolved
@@ -9,7 +9,6 @@
 The "Type" values are **S** for string, **N** for numeric, and **D** for the type of the data variable.
 Each attribute may be used in any of the ways shown in its "Use" entry.
 **G** indicates it can appear as a global attribute, and **Gr** as a group attribute.
-<<<<<<< HEAD
 
 For variable attributes, the possible values of "Use" are:
 
@@ -22,9 +21,6 @@
 * **A** for aggregation variables (see <<aggregation-variables>>),
 * **-** for variables with some other purpose.
 
-=======
-For variable attributes, the possible values of "Use" are: **C** for variables containing coordinate data, **D** for data variables, **M** for geometry container variables, **Q** for quantization container variables, **Do** for domain variables, **BI** and **BO** for boundary and climatology boundary variables (see <<cell-boundaries>> for the distinction between **BI** and **BO**), and **-** for variables with some other purpose.
->>>>>>> 2b76ecd6
 CF does not prohibit any of these attributes from being attached to variables of different kinds from those listed as their "Use" in this table, but their meanings are not defined by CF if they are used in these other ways.
 "Links" indicates the location of the attribute"s original definition (first link) and sections where the attribute is discussed in this document (additional links as necessary).
 
