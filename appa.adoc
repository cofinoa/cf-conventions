
[[attribute-appendix, Appendix A, Attributes]]

[appendix]
== Attributes

All CF attributes are listed here except for those that are used to describe grid mappings. See Appendix F for the grid mapping attributes.

<<<<<<< HEAD
The "Type" values are **S** for string, **N** for numeric, and **D** for the type of the data variable. The "Use" values are **G** for global, **Gr** for applying to groups, **C** for variables containing coordinate data, **D** for variables containing non-coordinate data, and **-** for variables with a special purpose. "Links" indicates the location of the attribute"s original definition (first link) and sections where the attribute is discussed in this document (additional links as necessary).
=======
The "Type" values are **S** for string, **N** for numeric, and **D** for the type of the data variable. The "Use" values are **G** for global, **C** for variables containing coordinate data, **D** for variables containing non-coordinate data, **M** for geometry container variables, and **-** for variables with a special purpose. "Links" indicates the location of the attribute"s original definition (first link) and sections where the attribute is discussed in this document (additional links as necessary).
>>>>>>> d0983443

[[table-attributes]]
.Attributes
[options="header",cols="6,2,2,8,12",caption="Table A.1. "]
|===============
|{set:cellbgcolor!}
Attribute
| Type
| Use
| Links
| Description

| **`actual_range`**
| N
| C, D
| <<missing-data>>
| The smallest and the largest valid non-missing values occurring in the variable.

| **`add_offset`**
| N
| C, D
| link:$$http://www.unidata.ucar.edu/software/netcdf/docs/attribute_conventions.html$$[NUG Appendix A, "Attribute Conventions"], and <<packed-data>>
| If present for a variable, this number is to be added to the data after it is read by an application.  If both **`scale_factor`** and **`add_offset`** attributes are present, the data are first scaled before the offset is added.  In cases where there is a strong constraint on dataset size, it is allowed to pack the coordinate variables (using add_offset and/or scale_factor), but this is not recommended in general.

| **`ancillary_variables`**
| S
| D
| <<ancillary-data>>
| Identifies a variable that contains closely associated data, e.g., the measurement uncertainties of instrument data.

| **`axis`**
| S
| C
| <<coordinate-types>>
| Identifies latitude, longitude, vertical, or time axes.

| **`bounds`**
| S
| C
| <<cell-boundaries>>
| Identifies a boundary variable.

| **`calendar`**
| S
| C
| <<calendar>>
| Calendar used for encoding time axes.

| **`cell_measures`**
| S
| D
| <<cell-measures>>
| Identifies variables that contain cell areas or volumes.

| **`cell_methods`**
| S
| D
| <<cell-methods>>, <<climatological-statistics>>
| Records the method used to derive data that represents cell values.

| **`cf_role`**
| S
| C
| <<coordinates-metadata>>
| Identifies the roles of variables that identify features in discrete sampling geometries

| **`climatology`**
| S
| C
| <<climatological-statistics>>
| Identifies a climatology variable.

| **`comment`**
| S
| G, C, D
| <<description-of-file-contents>>
| Miscellaneous information about the data or methods used to produce it.

| **`compress`**
| S
| C
| <<compression-by-gathering>>, <<reduced-horizontal-grid>>
| Records dimensions which have been compressed by gathering.

| `computed_standard_name`
| S
| C
| <<parametric-vertical-coordinate>>
| Indicates the standard name, from the standard name table, of the
computed vertical coordinate values, computed according to the
formula in the definition.

| **`Conventions`**
| S
| G
| link:$$http://www.unidata.ucar.edu/software/netcdf/docs/attribute_conventions.html$$[NUG Appendix A, "Attribute Conventions"]
| Name of the conventions followed by the dataset.

| **`coordinates`**
| S
| D, M
| <<coordinate-system>>, <<labels>>, <<alternative-coordinates>>
| Identifies auxiliary coordinate variables, label variables, and alternate coordinate variables.


|**`external_variables`**
| S
| G
| <<external-variables>>, <<cell-measures>>
| Identifies variables which are named by **`cell_measures`** attributes in the file but which are not present in the file.


| **`_FillValue`**
| D
| C, D
| link:$$http://www.unidata.ucar.edu/software/netcdf/docs/attribute_conventions.html$$[NUG Appendix A, "Attribute Conventions"], and
  <<missing-data>>, and <<ch9-missing-data>>
| A value used to represent missing or undefined data.  Allowed for auxiliary coordinate variables but not allowed for coordinate variables.

| **`featureType`**
| S
| G
| <<featureType>>
| Specifies the type of discrete sampling geometry to which the data in the scope of this attribute belongs, and implies that all data variables in the scope of this attribute contain collections of features of that type.

| **`flag_masks`**
| D
| D
| <<flags>>
| Provides a list of bit fields expressing Boolean or enumerated flags.

| **`flag_meanings`**
| S
| D
| <<flags>>
| Use in conjunction with **`flag_values`**  to provide descriptive words or phrases for each flag value. If multi-word phrases are used to describe the flag values, then the words within a phrase should be connected with underscores.

| **`flag_values`**
| D
| D
| <<flags>>
| Provides a list of the flag values. Use in conjunction with **`flag_meanings`**.

| **`formula_terms`**
| S
| C
| <<parametric-vertical-coordinate>>
| Identifies variables that correspond to the terms in a formula.

| **`geometry`**
| S
| C, D
| <<geometries>>
| Identifies a variable that defines geometry.

| **`geometry_type`**
| S
| M
| <<geometries>>
| Indicates the type of geometry present.

| **`grid_mapping`**
| S
| D, M
| <<grid-mappings-and-projections>>
| Identifies a variable that defines a grid mapping.

| **`history`**
| S
| G, Gr
| link:$$http://www.unidata.ucar.edu/software/netcdf/docs/attribute_conventions.html$$[NUG Appendix A, "Attribute Conventions"]
| List of the applications that have modified the original data.

| **`instance_dimension`**
| S
| -
| <<representations-features>>
| An attribute which identifies an index variable and names the instance dimension to which it applies. The index variable indicates that the indexed ragged array representation is being used for a collection of features.

| **`institution`**
| S
| G, D
| <<description-of-file-contents>>
| Where the original data was produced.

| **`interior_ring`**
| S
| M
| <<geometries>>
| Identifies a variable that indicates if polygon parts are interior rings (i.e., holes) or not.

| **`leap_month`**
| N
| C
| <<calendar>>
| Specifies which month is lengthened by a day in leap years for a user defined calendar.

| **`leap_year`**
| N
| C
| <<calendar>>
| Provides an example of a leap year for a user defined calendar. It is assumed that all years that differ from this year by a multiple of four are also leap years.

| **`long_name`**
| S
| C, D
| link:$$http://www.unidata.ucar.edu/software/netcdf/docs/attribute_conventions.html$$[NUG Appendix A, "Attribute Conventions"], and <<long-name>>
| A descriptive name that indicates a variable"s content. This name is not standardized.

| **`missing_value`**
| D
| C, D
| <<missing-data>>, and <<ch9-missing-data>>
| A value or values used to represent missing or undefined data.  Allowed for auxiliary coordinate variables but not allowed for coordinate variables.

| **`month_lengths`**
| N
| C
| <<calendar>>
| Specifies the length of each month in a non-leap year for a user defined calendar.

| **`node_coordinates`**
| S
| M
| <<geometries>>
| Identifies variables that contain geometry node coordinates.

| **`node_count`**
| S
| M
| <<geometries>>
| Identifies a variable indicating the count of nodes per geometry.

| **`nodes`**
| S
| C
| <<geometries>>
| Identifies a coordinate node variable.

| **`part_node_count`**
| S
| M
| <<geometries>>
| Identifies a variable providing the count of nodes per geometry part.

| **`positive`**
| S
| C
| <<COARDS>>
| Direction of increasing vertical coordinate value.

| **`references`**
| S
| G, D
| <<description-of-file-contents>>
| References that describe the data or methods used to produce it.

| **`sample_dimension`**
| S
| -
| <<representations-features>>
| An attribute which identifies a count variable and names the sample dimension to which it applies. The count variable indicates that the contiguous ragged array representation is being used for a collection of features.

| **`scale_factor`**
| N
| C, D
| link:$$http://www.unidata.ucar.edu/software/netcdf/docs/attribute_conventions.html$$[NUG Appendix A, "Attribute Conventions"], and <<packed-data>>
| If present for a variable, the data are to be multiplied by this factor after the data are read by an application.  See also the **`add_offset`** attribute.  In cases where there is a strong constraint on dataset size, it is allowed to pack the coordinate variables (using add_offset and/or scale_factor), but this is not recommended in general.

| **`source`**
| S
| G, D
| <<description-of-file-contents>>
| Method of production of the original data.

| **`standard_error_multiplier`**
| N
| D
| <<standard-name-modifiers>>
| If a data variable with a standard_name modifier of standard_error has this attribute, it indicates that the values are the stated multiple of one standard error.

| **`standard_name`**
| S
| C, D
| <<standard-name>>
| A standard name that references a description of a variable"s content in the standard name table.

| **`title`**
| S
| G, Gr
| link:$$http://www.unidata.ucar.edu/software/netcdf/docs/attribute_conventions.html$$[NUG Appendix A, "Attribute Conventions"]
| Short description of the file contents.

| **`units`**
| S
| C, D
| link:$$http://www.unidata.ucar.edu/software/netcdf/docs/attribute_conventions.html$$[NUG Appendix A, "Attribute Conventions"], and <<units>>
| Units of a variable"s content.

| **`valid_max`**
| N
| C, D
| link:$$http://www.unidata.ucar.edu/software/netcdf/docs/attribute_conventions.html$$[NUG Appendix A, "Attribute Conventions"]
| Largest valid value of a variable.

| **`valid_min`**
| N
| C, D
| link:$$http://www.unidata.ucar.edu/software/netcdf/docs/attribute_conventions.html$$[NUG Appendix A, "Attribute Conventions"]
| Smallest valid value of a variable.

| **`valid_range`**
| N
| C, D
| link:$$http://www.unidata.ucar.edu/software/netcdf/docs/attribute_conventions.html$$[NUG Appendix A, "Attribute Conventions"]
| Smallest and largest valid values of a variable.
|===============

 
<|MERGE_RESOLUTION|>--- conflicted
+++ resolved
@@ -6,11 +6,7 @@
 
 All CF attributes are listed here except for those that are used to describe grid mappings. See Appendix F for the grid mapping attributes.
 
-<<<<<<< HEAD
-The "Type" values are **S** for string, **N** for numeric, and **D** for the type of the data variable. The "Use" values are **G** for global, **Gr** for applying to groups, **C** for variables containing coordinate data, **D** for variables containing non-coordinate data, and **-** for variables with a special purpose. "Links" indicates the location of the attribute"s original definition (first link) and sections where the attribute is discussed in this document (additional links as necessary).
-=======
-The "Type" values are **S** for string, **N** for numeric, and **D** for the type of the data variable. The "Use" values are **G** for global, **C** for variables containing coordinate data, **D** for variables containing non-coordinate data, **M** for geometry container variables, and **-** for variables with a special purpose. "Links" indicates the location of the attribute"s original definition (first link) and sections where the attribute is discussed in this document (additional links as necessary).
->>>>>>> d0983443
+The "Type" values are **S** for string, **N** for numeric, and **D** for the type of the data variable. The "Use" values are **G** for global, **Gr** for applying to groups, **C** for variables containing coordinate data, **D** for variables containing non-coordinate data, **M** for geometry container variables, and **-** for variables with a special purpose. "Links" indicates the location of the attribute"s original definition (first link) and sections where the attribute is discussed in this document (additional links as necessary).
 
 [[table-attributes]]
 .Attributes
