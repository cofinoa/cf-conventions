
[[attribute-appendix, Appendix A, Attributes]]

[appendix]
== Attributes

<<<<<<< HEAD
All CF attributes are listed here except for those that are used to
describe grid mappings and mesh topologies. See Appendix F for the
grid mapping attributes, and Appendix K for mesh topology attributes.

The "Type" values are **S** for string, **N** for numeric, and **D**
for the type of the data variable. The "Use" values are **G** for
global, **Gr** for applying to groups, **C** for variables containing
coordinate data, **D** for data variables, **M** for geometry
container variables, **Do** for domain variables, and **-** for
variables with a special purpose. "Links" indicates the location of
the attribute"s original definition (first link) and sections where
the attribute is discussed in this document (additional links as
necessary).
=======
All CF attributes are listed here except for those that are used to describe grid mappings.
See Appendix F for the grid mapping attributes.

The "Type" values are **S** for string, **N** for numeric, and **D** for the type of the data variable.
The "Use" values are **G** for global, **Gr** for applying to groups, **C** for variables containing coordinate data, **D** for data variables, **M** for geometry container variables, **Do** for domain variables, and **-** for variables with a special purpose.
"Links" indicates the location of the attribute"s original definition (first link) and sections where the attribute is discussed in this document (additional links as necessary).
>>>>>>> c5f6cc33

[[table-attributes]]
.Attributes
[options="header",cols="6,2,2,8,12",caption="Table A.1. "]
|===============
|{set:cellbgcolor!}
Attribute
| Type
| Use
| Links
| Description

| **`actual_range`**
| N
| C, D
| <<missing-data>>
| The smallest and the largest valid non-missing values occurring in the variable.

| **`add_offset`**
| N
| C, D
| link:$$http://www.unidata.ucar.edu/software/netcdf/docs/attribute_conventions.html$$[NUG Appendix A, "Attribute Conventions"], and <<packed-data>>
| If present for a variable, this number is to be added to the data after it is read by an application.
If both **`scale_factor`** and **`add_offset`** attributes are present, the data are first scaled before the offset is added.
In cases where there is a strong constraint on dataset size, it is allowed to pack the coordinate variables (using add_offset and/or scale_factor), but this is not recommended in general.

| **`ancillary_variables`**
| S
| D
| <<ancillary-data>>
| Identifies a variable that contains closely associated data, e.g., the measurement uncertainties of instrument data.

| **`axis`**
| S
| C
| <<coordinate-types>>
| Identifies latitude, longitude, vertical, or time axes.

| **`bounds`**
| S
| C
| <<cell-boundaries>>
| Identifies a boundary variable.

| **`calendar`**
| S
| C
| <<calendar>>
| Calendar used for encoding time axes.

| **`cell_measures`**
| S
| D, Do
| <<cell-measures>>
| Identifies variables that contain cell areas or volumes.

| **`cell_methods`**
| S
| D
| <<cell-methods>>, <<climatological-statistics>>
| Records the method used to derive data that represents cell values.

| **`cf_role`**
| S
<<<<<<< HEAD
| C, -
| <<coordinates-metadata>>, and <<mesh-topology-variables>> 
| Identifies the roles of variables that identify features in discrete sampling geometries; and the roles of mesh topology and location index set variables
=======
| C
| <<coordinates-metadata>>
| Identifies the roles of variables that identify features in discrete sampling geometries.
>>>>>>> c5f6cc33

| **`climatology`**
| S
| C
| <<climatological-statistics>>
| Identifies a climatology variable.

| **`comment`**
| S
| G, C, D
| <<description-of-file-contents>>
| Miscellaneous information about the data or methods used to produce it.

| **`compress`**
| S
| C
| <<compression-by-gathering>>, <<reduced-horizontal-grid>>
| Records dimensions which have been compressed by gathering.

| **`computed_standard_name`**
| S
| C
| <<parametric-vertical-coordinate>>
| Indicates the standard name, from the standard name table, of the computed vertical coordinate values, computed according to the formula in the definition.

| **`Conventions`**
| S
| G
| link:$$http://www.unidata.ucar.edu/software/netcdf/docs/attribute_conventions.html$$[NUG Appendix A, "Attribute Conventions"]
| Name of the conventions followed by the dataset.

| **`coordinate_interpolation`**
| S
| D, Do
| <<compression-by-coordinate-subsampling>>
| Indicates that coordinates have been compressed by sampling and identifies the tie point coordinate variables and their associated interpolation variables.

| **`coordinates`**
| S
| D, M, Do
| <<coordinate-system>>, <<labels>>, <<alternative-coordinates>>
| Identifies auxiliary coordinate variables, label variables, and alternate coordinate variables.

|**`dimensions`**
| S
| Do
| <<domain-variables>>
| Identifies the dimensions that define a domain variable.

|**`external_variables`**
| S
| G
| <<external-variables>>, <<cell-measures>>
| Identifies variables which are named by **`cell_measures`** attributes in the file but which are not present in the file.


| **`_FillValue`**
| D
| C, D
| link:$$http://www.unidata.ucar.edu/software/netcdf/docs/attribute_conventions.html$$[NUG Appendix A, "Attribute Conventions"], and <<missing-data>>, and <<ch9-missing-data>>.
| A value used to represent missing or undefined data.
Allowed for auxiliary coordinate variables but not allowed for coordinate variables.

| **`featureType`**
| S
| G
| <<featureType>>
| Specifies the type of discrete sampling geometry to which the data in the scope of this attribute belongs, and implies that all data variables in the scope of this attribute contain collections of features of that type.

| **`flag_masks`**
| D
| D
| <<flags>>
| Provides a list of bit fields expressing Boolean or enumerated flags.

| **`flag_meanings`**
| S
| D
| <<flags>>
| Use in conjunction with **`flag_values`**  to provide descriptive words or phrases for each flag value.
If multi-word phrases are used to describe the flag values, then the words within a phrase should be connected with underscores.

| **`flag_values`**
| D
| D
| <<flags>>
| Provides a list of the flag values.
Use in conjunction with **`flag_meanings`**.

| **`formula_terms`**
| S
| C
| <<parametric-vertical-coordinate>>
| Identifies variables that correspond to the terms in a formula.

| **`geometry`**
| S
| C, D, Do
| <<geometries>>
| Identifies a variable that defines geometry.

| **`geometry_type`**
| S
| M
| <<geometries>>
| Indicates the type of geometry present.

| **`grid_mapping`**
| S
| D, M, Do
| <<grid-mappings-and-projections>>
| Identifies a variable that defines a grid mapping.

| **`history`**
| S
| G, Gr
| link:$$http://www.unidata.ucar.edu/software/netcdf/docs/attribute_conventions.html$$[NUG Appendix A, "Attribute Conventions"]
| List of the applications that have modified the original data.

| **`instance_dimension`**
| S
| -
| <<representations-features>>
| An attribute which identifies an index variable and names the instance dimension to which it applies.
The index variable indicates that the indexed ragged array representation is being used for a collection of features.

| **`institution`**
| S
| G, D
| <<description-of-file-contents>>
| Where the original data was produced.

| **`interior_ring`**
| S
| M
| <<geometries>>
| Identifies a variable that indicates if polygon parts are interior rings (i.e., holes) or not.

| **`leap_month`**
| N
| C
| <<calendar>>
| Specifies which month is lengthened by a day in leap years for a user defined calendar.

| **`leap_year`**
| N
| C
| <<calendar>>
| Provides an example of a leap year for a user defined calendar.
It is assumed that all years that differ from this year by a multiple of four are also leap years.

| **`location`**
| S
| D, Do
| <<mesh-topology-variables>>, and <<appendix-mesh-topology-attributes>>
| Specifies the location type within the mesh topology at which the variable is defined.

| **`location_index_set`**
| S
| D, Do
| <<mesh-topology-variables>>, and <<appendix-mesh-topology-attributes>>
| Specifies a variable that defines the subset of locations of a mesh topology at which the variable is defined.

| **`long_name`**
| S
| C, D, Do
| link:$$http://www.unidata.ucar.edu/software/netcdf/docs/attribute_conventions.html$$[NUG Appendix A, "Attribute Conventions"], and <<long-name>>
<<<<<<< HEAD
| A descriptive name that indicates a variable's content. This name is not standardized.

| **`mesh`**
| S
| D, Do 
| <<mesh-topology-variables>>, and <<appendix-mesh-topology-attributes>>
| Specifies a variable that defines a mesh topology.
=======
| A descriptive name that indicates a variable"s content.
This name is not standardized.
>>>>>>> c5f6cc33

| **`missing_value`**
| D
| C, D
| <<missing-data>>, and <<ch9-missing-data>>
| A value or values used to represent missing or undefined data.
Allowed for auxiliary coordinate variables but not allowed for coordinate variables.

| **`month_lengths`**
| N
| C
| <<calendar>>
| Specifies the length of each month in a non-leap year for a user defined calendar.

| **`node_coordinates`**
| S
| M
| <<geometries>>
| Identifies variables that contain geometry node coordinates.

| **`node_count`**
| S
| M
| <<geometries>>
| Identifies a variable indicating the count of nodes per geometry.

| **`nodes`**
| S
| C
| <<geometries>>
| Identifies a coordinate node variable.

| **`part_node_count`**
| S
| M
| <<geometries>>
| Identifies a variable providing the count of nodes per geometry part.

| **`positive`**
| S
| C
| <<COARDS>>
| Direction of increasing vertical coordinate value.

| **`references`**
| S
| G, D
| <<description-of-file-contents>>
| References that describe the data or methods used to produce it.

| **`sample_dimension`**
| S
| -
| <<representations-features>>
| An attribute which identifies a count variable and names the sample dimension to which it applies.
The count variable indicates that the contiguous ragged array representation is being used for a collection of features.

| **`scale_factor`**
| N
| C, D
| link:$$http://www.unidata.ucar.edu/software/netcdf/docs/attribute_conventions.html$$[NUG Appendix A, "Attribute Conventions"], and <<packed-data>>
| If present for a variable, the data are to be multiplied by this factor after the data are read by an application.
See also the **`add_offset`** attribute.
In cases where there is a strong constraint on dataset size, it is allowed to pack the coordinate variables (using add_offset and/or scale_factor), but this is not recommended in general.

| **`source`**
| S
| G, D
| <<description-of-file-contents>>
| Method of production of the original data.

| **`standard_error_multiplier`**
| N
| D
| <<standard-name-modifiers>>
| If a data variable with a standard_name modifier of standard_error has this attribute, it indicates that the values are the stated multiple of one standard error.

| **`standard_name`**
| S
| C, D
| <<standard-name>>
| A standard name that references a description of a variable"s content in the standard name table.

| **`title`**
| S
| G, Gr
| link:$$http://www.unidata.ucar.edu/software/netcdf/docs/attribute_conventions.html$$[NUG Appendix A, "Attribute Conventions"]
| Short description of the file contents.

| **`units`**
| S
| C, D
| link:$$http://www.unidata.ucar.edu/software/netcdf/docs/attribute_conventions.html$$[NUG Appendix A, "Attribute Conventions"], and <<units>>
| Units of a variable"s content.

| **`valid_max`**
| N
| C, D
| link:$$http://www.unidata.ucar.edu/software/netcdf/docs/attribute_conventions.html$$[NUG Appendix A, "Attribute Conventions"]
| Largest valid value of a variable.

| **`valid_min`**
| N
| C, D
| link:$$http://www.unidata.ucar.edu/software/netcdf/docs/attribute_conventions.html$$[NUG Appendix A, "Attribute Conventions"]
| Smallest valid value of a variable.

| **`valid_range`**
| N
| C, D
| link:$$http://www.unidata.ucar.edu/software/netcdf/docs/attribute_conventions.html$$[NUG Appendix A, "Attribute Conventions"]
| Smallest and largest valid values of a variable.
|===============


<|MERGE_RESOLUTION|>--- conflicted
+++ resolved
@@ -4,28 +4,12 @@
 [appendix]
 == Attributes
 
-<<<<<<< HEAD
-All CF attributes are listed here except for those that are used to
-describe grid mappings and mesh topologies. See Appendix F for the
-grid mapping attributes, and Appendix K for mesh topology attributes.
-
-The "Type" values are **S** for string, **N** for numeric, and **D**
-for the type of the data variable. The "Use" values are **G** for
-global, **Gr** for applying to groups, **C** for variables containing
-coordinate data, **D** for data variables, **M** for geometry
-container variables, **Do** for domain variables, and **-** for
-variables with a special purpose. "Links" indicates the location of
-the attribute"s original definition (first link) and sections where
-the attribute is discussed in this document (additional links as
-necessary).
-=======
-All CF attributes are listed here except for those that are used to describe grid mappings.
-See Appendix F for the grid mapping attributes.
+All CF attributes are listed here except for those that are used to describe grid mappings and mesh topologies.
+See Appendix F for the grid mapping attributes, and Appendix K for mesh topology attributes.
 
 The "Type" values are **S** for string, **N** for numeric, and **D** for the type of the data variable.
 The "Use" values are **G** for global, **Gr** for applying to groups, **C** for variables containing coordinate data, **D** for data variables, **M** for geometry container variables, **Do** for domain variables, and **-** for variables with a special purpose.
 "Links" indicates the location of the attribute"s original definition (first link) and sections where the attribute is discussed in this document (additional links as necessary).
->>>>>>> c5f6cc33
 
 [[table-attributes]]
 .Attributes
@@ -90,15 +74,9 @@
 
 | **`cf_role`**
 | S
-<<<<<<< HEAD
-| C, -
+| C
 | <<coordinates-metadata>>, and <<mesh-topology-variables>> 
-| Identifies the roles of variables that identify features in discrete sampling geometries; and the roles of mesh topology and location index set variables
-=======
-| C
-| <<coordinates-metadata>>
-| Identifies the roles of variables that identify features in discrete sampling geometries.
->>>>>>> c5f6cc33
+| Identifies the roles of variables that identify features in discrete sampling geometries; and the roles of mesh topology and location index set variables.
 
 | **`climatology`**
 | S
@@ -266,18 +244,14 @@
 | S
 | C, D, Do
 | link:$$http://www.unidata.ucar.edu/software/netcdf/docs/attribute_conventions.html$$[NUG Appendix A, "Attribute Conventions"], and <<long-name>>
-<<<<<<< HEAD
-| A descriptive name that indicates a variable's content. This name is not standardized.
+| A descriptive name that indicates a variable's content.
+This name is not standardized.
 
 | **`mesh`**
 | S
 | D, Do 
 | <<mesh-topology-variables>>, and <<appendix-mesh-topology-attributes>>
 | Specifies a variable that defines a mesh topology.
-=======
-| A descriptive name that indicates a variable"s content.
-This name is not standardized.
->>>>>>> c5f6cc33
 
 | **`missing_value`**
 | D
