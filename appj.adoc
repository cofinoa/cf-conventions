[[appendix-coordinate-sampling, Appendix J, Coordinate Sampling]] 
[appendix]
== Coordinate Sampling Methods

The general description of  of the compression by coordinate sampling is given in section <<compression-by-coordinate-sampling>>. This appendix provides details on the available methods for compression by coordinate sampling.

The definitions and guidance given here allow an application to compress an existing data set using coordinate sampling, while letting the creator of the compressed dataset control the accuracy of the reconstituted coordinates through the degree of subsampling and the choice of interpolation method.

Futhermore, the definitions given here allow an application to uncompress coordinate and auxiliary coordinate variables that have been compressed using coordinate sampling. The key element of this process is the reconstitution of the full resolution coordinates in the domain of the data by interpolation between the lower resolution coordinates, the tie points, stored in the compressed dataset.

The appendix is organised in a sections on <<common_definitions_and_notation>>, <<common_conversions_and_formulas>>, <<interpolation_methods>> and finally two sections with step procedures <<coordinate_compression_steps>> and <<coordinate_uncompression_steps>>.

[[common_definitions_and_notation]]
=== Common Definitions and Notation

The target domain is segmented into smaller interpolation zones as described in <<compression-by-coordinate-sampling-tie-points-and-interpolation-zones>>.

For one-dimensional interpolation, an interpolation zone is defined by two tie points, one at each end of the interpolation zone; for two-dimensional interpolation, an interpolation zone is defined by four tie points, one at each corner of a rectangular area aligned with the domain axes; etc. Examples of one-dimensional and two-dimensional interpolation zones are shown in <<interpolation>>.


[[interpolation, figure 1]]
[.text-center]
.Tie Points A, B, C and D, interpolation indices i, interpolation variables s and coordinate values c for one and two dimensional interpolation.
image::images/ci_interpolation.svg[,100%,pdfwidth=50vw,align="center"] 


The coordinate interpolation methods are named to indicate the number of dimensions they interpolate as well as the type of interpolation provided. For example, the interpolation method named `linear` provides linear interpolation in one dimension and the method named `bi_linear` provides linear interpolation in two dimensions. Equivalently, the interpolation method named `quadratic` provides quadratic interpolation in one dimension and the interpolation method named `bi_quadratic` provides quadratic interpolation in two dimensions.

When an interpolation method is referred to as linear or quadratic, it means that the method is linear or quadratic in the indices of the interpolation dimensions. 

For convenience, an interpolation variable `s` is introduced, calculated as a function of the index in the target domain of the coordinate value to be reconstituted. In the case of one dimensional interpolation the interpolation variable is computed as 

`s = s(i) = (i - ia)/(ib - ia)`

where `ia` and `ib` are the indices in the target domain of the tie points `A` and `B` and `i` is the index in the target domain of the coordinate value to be reconstituted. 

Note that the value of `s` varies from `0.0` at the tie point `A` to `1.0` at tie point `B`. For example, if `ia = 100` and `ib = 110` and the index in the target domain of the coordinate value to be reconstituted is `i = 105`, then `s = (105 - 100)/(110 - 100) = 0.5`.

In the case of two dimensional interpolation, the two interpolation variables are equivalently computed as

`s1 = s1(i1) = (i1 - ia1)/(ib1 - ia1)`  +
`s2 = s2(i2) = (i2 - ia2)/(id2 - ia2)`

where `ia1` and `ib1` are the first dimension indices in the target domain of the tie points `A` and `B` respectively, `ia2` and `id2` are the second dimension indices in the target domain of the tie points `A` and `D` respectively and the indices `i1` and `i2` are the first and second dimension indices respectively in the target domain of the coordinate value to be reconstituted. 

For the reconstitution of the uncompressed coordinate and auxiliary coordinate variables the interpolation method can be applied independently for each interpolation zone, making it possible to parallelize the computational process.

The following notation is used: +  
A variable staring with `v` denotes a vector and `v.x` , `x.y` and `v.z` refer to the three coordinates of that vector. +
A variable staring with `ll` denotes a latitude-longitude coordinate pair and `ll.lat` and `ll.lon` refer to the latitude and longitude coordinates. +
For one dimensional interpolation, `i` is an index in the interpolation dimension, `tp` is an index in the tie point interpolation dimension and `iz` is an index in the interpolation zone dimensions. 
For two dimensional interpolation, `i1` and `i2` are indices in the interpolation dimensions, `tp1` and `tp2` are indices in the tie point interpolation dimensions and `iz1` and `iz2` are indices in the interpolation zone dimensions. +

Note that, for simplicity of notation, the descriptions of the interpolation methods in most places leave out the indices of tie point related variables and refers to these with `a` and `b` in the one dimensional case and with `a`, `b`, `c` and `d` in the two dimensional case. If, in the two dimensional case, `a = tp(tp2, tp1)` then  `b = tp(tp2, tp1+1)`, `c = tp(tp2+1, tp1)` and `d = tp(tp2+1, tp1+1)`, reflecting the way the tie point data would be stored in the data set, see also <<interpolation>>.

[[interpolation_methods]]
=== Interpolation Methods

==== Linear Interpolation

[cols="6,15"]
|===============
| Name | **`interpolation_name = "linear"`** 
| Description | General purpose one dimensional linear interpolation method for one or more coordinates
| Interpolation Parameter terms  | None
| Coordinate Compression Calculations | None
| Coordinate Uncompression Calculations | 
 The coordinate value `u(i)` at index `i` between tie points `a` and `b` is calculated from:   +
 `u(i) = fl(ua, ub, s(i)) = (1 - s)*ua + s*ub`; + 
where `ua` and `ub` are the coordinate values at tie points `a` and `b` respectively. +

|===============

==== Bilinear Interpolation 

[cols="6,15"]
|===============
| Name | **`interpolation_name = "bi_linear"`** 
| Description | General purpose two dimensional linear interpolation method for one or more coordinates
| Interpolation Parameter terms | None
| Coordinate Compression Calculations | None
| Coordinate Uncompression Calculations | 
The interpolation function fl() defined for linear interpolation above is first applied twice in the interpolation dimension 1, once between tie points `a` and `b` and once between tie points `c` and `d`. It is then applied once in the interpolation dimension 2, between the two resulting coordinate points, yielding the interpolated coordinate value `u(i1, i2)`:  +  
`uab = fl(ua, ub, s1(i1))`; +
`ucd = fl(uc, ud, s1(i1))`; +
`u(i1, i2) = fl(uab, ucd, s2(i2))`; +


|===============

[[quadratic]]
==== Quadratic Interpolation

[cols="6,15"]
|===============
| Name | **`interpolation_name = "quadratic"`** 
| Description | General purpose one dimensional quadratic interpolation method for one coordinate. 

| Interpolation Parameter terms | Optionally interpolation coefficient `c`, which must span the interpolation_zone dimension.

| Coordinate Compression Calculations | 
The expression +
`c = fc(ua, ub, u(i), s(i)) = ((u - (1 - s) * ua - s * ub)/( 4 * (1 - s) * s)` +
enables the creator of the dataset to calculate `c` from the coordinate values `ua` and `ub` at tie points `a` and `b` respectively, and the coordinate value `u(i)` at index `i` between the tie points `a` and `b`. If the size of the interpolation zone `(ib - ia)` is an even number, then the data point at index `i = (ib - ia)/2` shall be selected for this calculation, otherwise the data point at index `i = (ib - ia - 1)/2` shall be selected. 
  
| Coordinate Uncompression Calculations | 
The coordinate value `u(i)` at index `i` between tie points `a` and `b` is calculated from:   +
 `u(i) = fq(ua, ub, c, s(i)) = (1 - s) * ua + 4 * (1 - s) * s * c + s * ub`; + 
where `ua` and `ub` are the coordinate values at tie points `a` and `b` respectively and the coefficient `c` is available as a term in the `interpolation_parameters`, or otherwise defaults to `0.0`. +
|===============

[[quadratic_geo]]
==== Quadratic Interpolation of geographic coordinates latitude and longitude

[[quadratic1, figure 2]]
[.text-center]
.With the expansion coefficient ce = 0 and the alignment coefficient ca = 0, the method reconstitutes the points at regular intervals along a great circle between tie points A and B.
image::images/ci_quadratic1.svg[,100%,pdfwidth=50vw,align="center"] 

[[quadratic2, figure 3]]
[.text-center]
.With the expansion coefficient ce > 0 and the alignment coefficient ca > 0, the method reconstitutes the points at intervals of expanding size (ce) along an arc with an alignment offset (ca) from the great circle between tie points A and B.
image::images/ci_quadratic2.svg[,100%,pdfwidth=50vw,align="center"]  


[cols="6,15"]
|===============
| Name | **`interpolation_name = "quadratic_geo"`** 
| Description | A one dimensional quadratic method for interpolation of the geographic coordinates latitude and longitude, typically used for remote sensing products with geographic coordinates on the reference ellipsoid. Requires a coordinate pair with `standard_name` `latitude` and `longitude`. +
  + 
By default, interpolation is performed directly in the latitude and longitude coordinates, but may be performed in cartesian coordinates where required for achieving the desired accuracy. This must be indicated by setting the `location_use_cartesian` flag within the interpolation parameter `interpolation_zone_flags` for each interpolation zone where interpolation in cartesian coordinates is required.  

The quadratic interpolation coefficients `ce` and `ca`, stored as interpolation parameters in the product, describe a point `P` between the tie points `A` and `B`, which is equivalent of an additional tie point in the sense that the method will accurately reconstitute the point `P` in the same way as it accurately reconstitutes the tie points `A` and `B`. See <<quadratic1>> and <<quadratic2>>.

Although equivalent to a tie point, the coefficients `ce` and `ca` have two advantages over tie points. Firstly, they can often be stored as a lower precision floating point number compared to the tie points, as `ce` and `ca` only describes the position of P relative to the midpoint `M` between the tie points `A` and `B`. Secondly, if any of `ce` and `ca` do not contribute significantly to the accuracy of the reconstituted points, it can be left out of the data set and its value will default to zero during uncompression. 

The coefficients may be represented in three different ways:

For storage in the dataset as the non-dimensional coefficients `(ce, ca)`, referred to as the parametric representation. The component `ce` is the offset projected on the line from tie point `b` to tie point `a` and expressed as a fraction of the distance between `A` and `B`. The component `ca` is the offset projected on the line perpendicular to the line from tie point `b` to tie point `a` and  perpendicular to the plane spanned by `va` and `vb`, the vector representations of the two tie points, and expressed as a fraction of the distance between `A` and `B`. +

For interpolation in cartesian coordinates as the coefficients `vcxyz = (cx, cy, cz)`, expressing the offset components along the cartesian axes X, Y and Z respectively.

For interpolation in geographic coordinates latitude and longitude as the coefficients `vcll = (clat, clon)`, expressing the offset components along the longitude and latitude directions respectively.

The functions `fq() `and `fc()` referenced in the following are defined in <<quadratic>>. 

Note that in the following, conversions between the latitude-longitude representation of a point, `p = (p.lat, p.lon)`, and its cartesian representation, `vp = (vp.x, vp.y, vp.z)`, are not explicitly stated. Where required they shall be performed using `fll2xyz()` and `fxyz2ll()` defined in <<common_conversions_and_formulas>>.
 
| Interpolation Parameter terms | Any subset of interpolation coefficients `ce, ca`, which must each span the interpolation_zone dimension. +
Optionally the flag variable `interpolation_zone_flags`, which must span the `interpolation_zone` dimension and must include `location_use_cartesian` in the `flag_meanings` attribute. 

| Coordinate Compression Calculations | 
First calculate the cartesian representation of the interpolation coefficients from the tie points `a` and `b` as well as the point `p(i)` at index `i` between the tie points `a` and `b`. If the size of the interpolation zone `(ib - ia)` is an even number, then the data point at index `i = (ib - ia)/2` shall be selected for this calculation, otherwise the data point at index `i = (ib - ia - 1)/2` shall be selected. +
The cartesian interpolation coefficients are found from +
`vcxyz = fcxyz(va, vb, vp(i), s(i)) = (fc(va.x, vb.x, vp(i).x, s(i)), fc(va.y, vb.y, vp(i).y, s(i)), fc(va.z, vb.z, vp(i).z, s(i)))` +
Finally, for storage in the dataset, convert the coefficients to the parametric representation + 
`(ce(iz), ca(iz)) = fcxyz2cea(va, vb, vcxyz) = (fdot(vcxyz, fminus(va, vb))/ (4*(1-rsqr)), fdot(vcxyz, fcross(va, vb))/(2*rsqr*(1-rsqr))` + 
where `vr = fmultiply(0.5, fplus(va, vb))` and `rsqr = fdot(vr, vr)`. +
`vf = fminus(va, vb)`;  + 
`vn = fcross(va, vb)`;  +  
The interpolation parameter term `interpolation_zone_flags(iz)` shall have the flag `location_use_cartesian` set if the interpolation zone intersects the `longitude = 180.0` or if the interpolation zone extends into `latitude > latitude_limit` or `latitude < -latitude_limit`, where the choice of `latitude_limit` will impact the coordinate reconstitution accuracy. 
| Coordinate Uncompression Calculations | 
First calculate the cartesian representation of the interpolation coefficients from the parametric representation stored in the dataset using + 
`vcxyz = fcea2cxyz(va, vb, ce(iz), ca(iz)) = fplus(fmultiply(ce, fminus(va, vb)), fmultiply(ca, fcross(va, vb)), fmultiply(cr, vr))` +
where +
`vr = fmultiply(0.5, fplus(va, vb))`; + 
`rsqr = fdot(vr, vr)`. +
`cr = fsqrt(1 - ce(iz)*ce(iz) - ca(iz)*ca(iz)) - fsqrt(rsqr)`; +
If the flag `location_use_cartesian` of the interpolation parameter term `interpolation_zone_flags(iz2, iz1)` is set, use the following expression to reconstitute any point `p(i)` between the tie points `a` and `b` using interpolation in cartesian coordinates + 
`vp(i) = fqxyz(va, vb, vcxyz, s(i)) = (fq(va.x, vb.x, vcxyz.x, s(i)), fq(va.y, vb.y, vcxyz.y, s(i)), fq(va.z, vb.z, vcxyz.z, s(i)))` +
Otherwise, first calculate latitude-longitude representation of the interpolation coefficients + 
`vcll = fcxyz2cll(va, vb, vcea) = (fc(a.lat, b.lat, pll.lat, 0.5), fc(a.lon, b.lon, pll.lon, 0.5))` + 
where `pll = fxyz2ll(fqxyz(va, vb, vcxyz, 0.5))`. +
Then use the following expression to reconstitute any point `p(i)` between the tie points `a` and `b` using interpolation in latitude-longitude coordinates + 
`p(i) = (p(i).lat, p(i).lon) = fqll(va, vb, vcll, s(i)) = ((fq(a.lat, b.lat, vcll.lat, s(i)), fq(a.lon, b.lon, .vcll.lon, s(i))`. + 
|===============   
  

[[bi_quadratic_geo]]
==== Biquadratic Interpolation of geographic coordinates

[[quadratic3, figure 4]]
[.text-center]
<<<<<<< HEAD
.The the parametric representation of the interpolation coefficients `(ce, ca)`, stored in the interpolation parameters `ce1, ca1, ce2, ca2, ce3` and `ca3`, is equivalent to five additional tie points for the interpolation zone. Shown with parameter orientation and indices.  
=======
.The parametric representation of the interpolation coefficients `(ce, ca)`, stored in the interpolation parameters `ce1, ca1, ce2, ca2, ce3` and `ca3`, is equivalent to five additional tie points for the interpolation zone. Shown with parameter orientation and indices.  
>>>>>>> c72c31b5

image::images/ci_quadratic3.svg[,50%,pdfwidth=50vw,align="center"] 


[cols="6,15"]
|===============
| Name | **`interpolation_name = "bi_quadratic_geo"`** 
| Description | A two dimensional quadratic method for interpolation of the geographic coordinates latitude and longitude, typically used for remote sensing products with geographic coordinates on the reference ellipsoid. Requires a coordinate pair with `standard_name` `latitude` and `longitude`. +

The functions `fcxyz()`, `fcxyz2cea()`, `fcea2cxyz()`, `fcxyz2cll()`, `fqxyz()` and `fqll()` referenced in the following are defined in <<quadratic_geo>>. As for that method, interpolation is performed directly in the latitude and longitude coordinates or in cartesian coordinates, where required for achieving the desired accuracy. Similarly, it shares the three different representations of the quadratic interpolation coefficients, the parametric representation `(ce, ca)` for storage in the dataset, `vcll = (clat, clon)` for interpolation in geographic coordinates latitude and longitude and `vcxyz = (cx, cy, cz)` for cartesian interpolation. 

The parametric representation of the interpolation coefficients, stored in the interpolation parameters `ce1, ca1, ce2, ca2, ce3` and `ca3`, is equivalent to five additional tie points for the interpolation zone as shown in <<quadratic3>>, which also shows the orientation and indices of the parameters.  

Note that in the following, conversions between the latitude-longitude representation of a point, `p = (p.lat, p.lon)`, and its cartesian representation, `vp = (vp.x, vp.y, vp.z)`, are not explicitly stated. Where required they shall be performed using `fll2xyz()` and `fxyz2ll()` defined in <<common_conversions_and_formulas>>.

| Interpolation Parameter terms  | 
Any subset of interpolation coefficients `ce1, ca1`, which must each span the `tie_point_interpolation_2` and `interpolation_zone_1` dimensions; +
Any subset of interpolation coefficients `ce2, ca2`, which must each span the `interpolation_zone_2` and `tie_point_interpolation_1` dimensions; +
Any subset of interpolation coefficients `ce3, ca3`, which must each span the `interpolation_zone_2` and `interpolation_zone_1` dimensions; + 

Optionally the flag variable `interpolation_zone_flags`, which must span the `interpolation_zone_2` and `interpolation_zone_1` dimensions and must include `location_use_cartesian` in the `flag_meanings` attribute.  

| Coordinate Compression Calculations | 

First calculate the cartesian representation of the interpolation coefficients sets from the tie points as well as a point `p(i2, i1)` between the tie points. If the size of the interpolation zone in the first dimension `(ib1 - ia1)` is an even number, then the index `i1 = (ib1 - ia1)/2` shall be selected for this calculation, otherwise the index `i1 = (ib1 - ia1 - 1)/2` shall be selected. If the size of the interpolation zone in the second dimension `(ib2 - ic2)` is an even number, then the index `i2 = (ib2 - ic2)/2` shall be selected for this calculation, otherwise the index `i2 = (ib2 - ic2 - 1)/2` shall be selected. +
Using the selected `(i2, i1)`, the cartesian interpolation coefficients are found from + 
`vcxyz_ab  = fcxyz( va, vb, vp(ia2, i1), s(i1));`   `vcxyz_cd  = fcxyz( vc, vd, vp(ic2, i1), s(i1));` + 
`vcxyz_ac  = fcxyz( va, vc, vp(i2, ia1), s(i2));`   `vcxyz_bd  = fcxyz( vb, vd, vp(i2, ib1), s(i2));` + 
`vcxyz_z  = fcxyz( fqxyz(va, vc, vcxyz_ac, 0.5), fqxyz(vb, vd, vcxyz_bd, 0.5), vp(i2, i1), s(i1));` +
Finally, before storing them in the dataset's interpolation parameters, convert the coefficients to the parametric representation + 
`(ce1(tp2, iz1), ca1(tp2, iz1))  = fcxyz2cea( va, vb, vcxyz_ab);` +
`(ce1(tp2+1, iz1), ca1(tp2+1, iz1))  = fcxyz2cea( vc, vd, vcxyz_cd);` + 
`(ce2(iz2, tp1), ca2(iz2, tp1))  = fcxyz2cea( va, vc, vcxyz_ac);` +
`(ce2(iz2, tp1+1), ca2(iz2, tp1+1))  = fcxyz2cea( vb, vd, vcxyz_bd);` + 
`(ce3(iz2, iz1), ca3(iz2, iz1))  = fcxyz2cea( fqxyz(va, vc, vcxyz_ac, 0.5), fqxyz(vb, vd, vcxyz_bd, 0.5), vcxyz_z);` +
The interpolation parameter term `interpolation_zone_flags(iz2, iz1)` shall have the flag `location_use_cartesian` set if the interpolation zone intersects the `longitude = 180.0` or if the interpolation zone extends into `latitude > latitude_limit` or `latitude < -latitude_limit`, where the choice of `latitude_limit` will impact the coordinate reconstitution accuracy. 
| Coordinate Uncompression Calculations |
First calculate the cartesian representation of the interpolation coefficient sets from the parametric representation stored in the dataset +
`vcxyz_ab  = fcea2cxyz( va, vb, ce1(tp2, iz1), ca1(tp2, iz1));` + 
`vcxyz_cd  = fcea2cxyz( vc, vd, ce1(tp2+1, iz1), ca1(tp2+1, iz1));` + 
`vcxyz_ac  = fcea2cxyz( va, vc, ce2(iz2, tp1), ca2(iz2, tp1));` +
`vcxyz_bd  = fcea2cxyz( vb, vd, ce2(iz2, tp1+1), ca2(iz2, tp1+1));` + 
`vcxyz_z  = fcea2cxyz( fqxyz(va, vc, vcxyz_ac, 0.5), fqxyz(vb, vd, vcxyz_bd, 0.5), ce3(iz2, iz1), ca3(iz2, iz1));` +
If the flag `location_use_cartesian` of the interpolation parameter term `interpolation_zone_flags` is set, use the following expression to reconstitute any point `p(i2, i1)` between the tie points `a` and `b` using interpolation in cartesian coordinates + 
`vp(i2, i1) = fqxyz(vab, vcd, vcz, s2(i2));` + 
where +
`vab = fqxyz(va, vb, vcxyz_ab, s1(i1))`; + 
`vcd = fqxyz(vc, vd, vcxyz_cd, s1(i1))`; + 
`vac = fqxyz(va, vc, vcxyz_ac, 0.5)`; + 
`vbd = fqxyz(vb, vd, vcxyz_bd, 0.5)`; + 
`vz = fqxyz(vac, vbd, vcxyz_z, s1(i1))`. +
`vcz = fcxyz( vab, vcd, vz, 0.5)` +
Otherwise, first calculate latitude-longitude representation of the interpolation coefficients + 
`vcll_ab  = fcxyz2cll( va, vb, vcxyz_ab);`   `vcll_cd  = fcxyz2cll( vc, vd, vcxyz_cd);` + 
`vcll_ac  = fcxyz2cll( va, vc, vcxyz_ac);`   `vcll_bd  = fcxyz2cll( vb, vd, vcxyz_bd);` + 
`vcll_z  = fcxyz2cll( fqxyz(va, vc, vcxyz_ac, 0.5), fqxyz(vb, vd, vcxyz_bd, 0.5), vcxyz_z);` +
Then use the following expression to reconstitute any point `p(i2, i1)` in the tie point zone using interpolation in latitude-longitude coordinates + 
 `p(i2, i1) = fqll(ab, cd, z, s2(i2));` + 
where +
`ab = fqll(a, b, vcll_ab, s1(i1))`; + 
`cd = fqll(c, d, vcll_cd, s1(i1))`; + 
`ac = fqll(a, c, vcll_ac, 0.5`; + 
`bd = fqll(b, d, vcll_bd, 0.5`; + 


`z = fqll(vcll_ac, vcll_bd, vcll_z, s1(i1))`
. 
|===============   


[[common_conversions_and_formulas]]
==== Common conversions and formulas

[cols="1, 8, 8"]  
|=============== 
| |Description | Formula 

| fll2xyz | Conversion from geocentric `(latitude, longitude)` to cartesian vector `(x, y, z)` | `(x, y, z) = fll2xyz(ll) = (cos⁡(ll.lat)*cos⁡(ll.lon), cos⁡(ll.lat)*sin⁡(ll.lon), sin⁡(ll.lat))` +

| fxyz2ll | Conversion from cartesian vector `(x, y, z)` to geocentric `(latitude, longitude)`| `(lat, lon) = fxyz2ll(v) = (atan2(v.y, v.x), atan2(z, sqrt(v.x * v.x + v.y * v.y))` +
 
| faz2xyz | Conversion from `(azimuth, zenith)` angles to cartesian vector `(x, y, z)` | `(x, y, z) = faz2xyz(az) = (sin⁡(az.zenith) * sin⁡(az.azimuth), sin⁡(az.zenith) * cos⁡(az.azimuth), cos⁡(az.zenith))` +

| fxyz2az | Conversion from cartesian vector `(x, y, z)` to `(azimuth, zenith)` angles | `(azimuth, zenith) = fxyz2az(v) = (atan2(y, x), atan2(sqrt(x * x + y * y), z)` +

| fsqrt | Square Root | `s = fsqrt(t)`

| fplus | Vector Sum | `(x, y, z) = fplus(va , vb) = (va.x + vb.x, va.y + vb.y, va.z + vb.z)` + 
`(x, y, z) = fplus(va , vb, vc) = (va.x + vb.x + vc.x, va.y + vb.y + vc.y, va.z + vb.z + vc.z)` 

| fminus | Vector Difference | `(x, y, z) = fminus(va, vb) = (va.x - vb.x, va.y - vb.y, va.z - vb.z)` + 

| fmultiply | Vector multiplied by Scalar | `(x, y, z) = fmultiply(r, v) = (r * va.x, vr * va.y, r * va.z)` + 
 
| fcross | Vector Cross Product | `(x, y, z) = fcross(va, vb) = (va.y*vb.z - va.z*vb.y, va.z*vb.x - vva.zx*b.z, va.x*vb.y - va.y*vb.x)` + 

| norm | Normalised Vector | `(x, y, z) = norm(v) = (v.x, v.y, v.z) / sqrt (v.x*v.x + v.y*v.y + v.z*v.z)` + 

| fdot | Vector Dot Product | `d = fdot(va, vb) = va.x*vb.x + va.y*vb.y, va.z*vb.z`

|===============  



[[coordinate_compression_steps]]
=== Coordinate Compression Steps

[[compression-by-coordinate-sampling-generation-of-tie-points]]
.Generation of Tie Point Variables and Interpolation Variables
[options="header",cols="1,16,6",caption="Table J.1. "]
|===============
| Step | Description | Link

| 1
| Identify the coordinate and auxillary coordinate variables for which tie point and interpolation variables are required.
| 

| 2
| Identify non-overlapping subsets of the coordinate variables to be interpolated by the same interpolation method. For each coordinate variable subset, create an interpolation variable and specify the selected interpolation method using the **`interpolation_name`** attribute of the interpolation variable. 
| <<compression-by-coordinate-sampling-interpolation-variable>>

| 3
| For each coordinate variable subset, add the coordinates variable subset and the corresponding interpolation variable to the the **`tie_points`** attribute of the data variable. 
| <<compression-by-coordinate-sampling-tie-points-attribute>>


| 4
| For each coordinate variable subset, identify the set of interpolation dimensions and the set of non-interpolation dimensions.
| <<compression-by-coordinate-sampling-dimensions>>

| 5
| For each set of the interpolation dimensions, identify the interpolation areas and select the interpolation zones and the tie points, taking into account the required coordinate reconstitution accuracy when selecting the density of tie points.
| <<compression-by-coordinate-sampling-tie-points-and-interpolation-zones>>

| 6
| For each of the interpolation dimensions, add the interpolation dimension, the corresponding tie point interpolation dimension and, if required by the selected interpolation method, its corresponding interpolation zone dimension to the **`tie_point_dimensions`** attribute of the data variable.
| <<compression-by-coordinate-sampling-tie-point-dimensions-attribute>>

| 7
| For each of the interpolation dimensions, record the location of each identified tie point in a tie point index variable. For each interpolation dimension, add the interpolation dimension and its tie point index variable to the **`tie_point_indices`** attribute of the data variable.
| <<compression-by-coordinate-sampling-tie-point-indices>>

| 8
| For each of the target coordinate and auxillary coordinate variables, create the corresponding tie point coordinate variable and copy the coordinate values from the target domain coordinate variables to the tie point variables for the target domain indices identified by the tie point index variable. Repeat this step for each combination of indices of the non-interpolation dimensions.
| <<compression-by-coordinate-sampling-tie-point-indices>>

| 9
| For each of the target coordinate and auxillary coordinate variable having a **`bounds`** attribute, add the **`bounds`** attribute to the tie point coordinate variable, create the tie point bounds variable and copy the bounds values from the target domain bounds variable to the tie point bounds variable for the target domain indices identified by the tie point index variable. Repeat this step for each combination of indices of the non-interpolation dimensions.
| <<compression-by-coordinate-sampling-bounds>>

| 10
| Finally, if required by the selected interpolation method, follow the steps defined for the method in <<interpolation_methods>> to create any required interpolation parameter variables. As relevant, create the  **`interpolation_parameters`** attribute and populate it with the interpolation parameter variables.
| <<compression-by-coordinate-sampling-interpolation-variable>> +
<<interpolation_methods>> 

|===============

[[coordinate_uncompression_steps]]
=== Coordinate Uncompression Steps


[[compression-by-coordinate-sampling-reconstitution-of-coordinates]]
.Reconstitution of Coordinate and Auxillary Coordinate Variables
[options="header",cols="1,16,6",caption="Table J.2. "]
|===============
| Step | Description | Link

| 1
| From the **`tie_points`** attribute of the data variable, identify the coordinate and auxillary coordinate variable subsets, for which tie point interpolation is required.
| <<compression-by-coordinate-sampling-tie-points-attribute>>

| 2
| For each coordinate variable subset, identify the set of dimensions. Using the **`tie_point_dimensions`** attribute of the data variable, identify the set of interpolation dimensions and the set of non-interpolation dimensions.
| <<compression-by-coordinate-sampling-dimensions>>

<<compression-by-coordinate-sampling-tie-point-dimensions-attribute>>

| 3
| From the **`tie_point_dimensions`** attribute of the data variable, identify for each of the interpolation dimensions the corresponding tie point interpolation dimension and, if defined, the corresponding interpolation zone dimension.
| <<compression-by-coordinate-sampling-tie-point-dimensions-attribute>>

| 4
| From the tie point index variables referenced in the **`tie_point_indices`** attribute of the data variable, identify the location of the tie points in the corresponding interpolation dimension.
| <<compression-by-coordinate-sampling-tie-point-indices>>

| 5
| For each of the interpolation dimensions, identify pairs of adjacent indices in the tie point index variable with index values differing by more than one, each index pair defining the extend of an interpolation zone in that dimension. A full interpolation zone is defined by one such index pair per interpolation dimension, with combinations of one index from each pair defining the interpolation zone tie points.
| <<compression-by-coordinate-sampling-tie-points-and-interpolation-zones>>

| 6
| From the **`tie_points`** attribute of the data variable, identify the interpolation variable for the coordinate and auxillary coordinate variable subset. From the **`interpolation_name`** attribute of the interpolation variable, identify the interpolation method. 
| <<compression-by-coordinate-sampling-interpolation-variable>>

| 7
| As required by the selected interpolation method, identify the interpolation parameter variables from the interpolation variable attribute **`interpolation_parameters`**  .
| <<compression-by-coordinate-sampling-interpolation-variable>>

| 8
| For each of the tie point coordinate and auxillary coordinate variables, create the corresponding target coordinate variable. For each interpolation zone, apply the interpolation method, as described in <<interpolation_methods>>, to reconstitute the target domain coordinate values and store these in the target domain coordinate variables. Repeat this step for each combination of indices of the non-interpolation dimensions.
| <<compression-by-coordinate-sampling-tie-point-indices>> +
<<interpolation_methods>>  

| 9
| For each of the tie point coordinate and auxillary coordinate variables having a **`bounds`** attribute, add the **`bounds`** attribute to the target coordinate variable and create the target domain bounds variable. For each interpolation zone, apply the interpolation method to reconstitute the target domain bound values and store these in the target domain bound variables. Repeat this step for each combination of indices of the non-interpolation dimensions.
| <<compression-by-coordinate-sampling-bounds>>
 
| 10
| If auxiliary coordinate variables have been reconstituted, then, if not already present, add a **`coordinates`** attribute to the data variable and add to the attribute the list of the names of the reconstituted auxiliary coordinate variables.
| <<coordinate-system>>

|===============<|MERGE_RESOLUTION|>--- conflicted
+++ resolved
@@ -181,11 +181,7 @@
 
 [[quadratic3, figure 4]]
 [.text-center]
-<<<<<<< HEAD
-.The the parametric representation of the interpolation coefficients `(ce, ca)`, stored in the interpolation parameters `ce1, ca1, ce2, ca2, ce3` and `ca3`, is equivalent to five additional tie points for the interpolation zone. Shown with parameter orientation and indices.  
-=======
 .The parametric representation of the interpolation coefficients `(ce, ca)`, stored in the interpolation parameters `ce1, ca1, ce2, ca2, ce3` and `ca3`, is equivalent to five additional tie points for the interpolation zone. Shown with parameter orientation and indices.  
->>>>>>> c72c31b5
 
 image::images/ci_quadratic3.svg[,50%,pdfwidth=50vw,align="center"] 
 
