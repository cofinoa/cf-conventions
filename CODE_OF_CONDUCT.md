# Contributor Code of Conduct

<<<<<<< HEAD
As contributors and maintainers of this project, we pledge to respect all people who
contribute through reporting issues, posting feature requests, updating
documentation, submitting pull requests or patches, and other activities.
=======
As contributors and maintainers of this project, we pledge to respect all people who contribute through reporting issues, posting feature requests, updating documentation, submitting pull requests or patches, and other activities.
>>>>>>> 2f560d7c

We are committed to making participation in this project a harassment-free experience for everyone, regardless of level of experience, gender, gender identity and expression, sexual orientation, disability, personal appearance, body size, race, ethnicity, age, or religion.

Examples of unacceptable behavior by participants include the use of sexual language or imagery, derogatory comments or personal attacks, trolling, public or private harassment, insults, or other unprofessional conduct.

Project maintainers have the right and responsibility to remove, edit, or reject comments, commits, code, wiki edits, issues, and other contributions that are not aligned to this Code of Conduct.
Project maintainers who do not follow the Code of Conduct may be removed from the project team.

Instances of abusive, harassing, or otherwise unacceptable behavior may be reported by opening an issue or contacting one or more of the project maintainers.

This Code of Conduct is adapted from the Contributor Covenant (http:contributor-covenant.org), version 1.0.0, available at http://contributor-covenant.org/version/1/0/0/.<|MERGE_RESOLUTION|>--- conflicted
+++ resolved
@@ -1,12 +1,6 @@
 # Contributor Code of Conduct
 
-<<<<<<< HEAD
-As contributors and maintainers of this project, we pledge to respect all people who
-contribute through reporting issues, posting feature requests, updating
-documentation, submitting pull requests or patches, and other activities.
-=======
 As contributors and maintainers of this project, we pledge to respect all people who contribute through reporting issues, posting feature requests, updating documentation, submitting pull requests or patches, and other activities.
->>>>>>> 2f560d7c
 
 We are committed to making participation in this project a harassment-free experience for everyone, regardless of level of experience, gender, gender identity and expression, sexual orientation, disability, personal appearance, body size, race, ethnicity, age, or religion.
 
