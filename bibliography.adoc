--- conflicted
+++ resolved
@@ -18,9 +18,5 @@
 - [[[UDUNITS]]]  link:$$https://doi.org/10.5065/D6KD1WN0$$[UDUNITS Software Package].  UNIDATA Program Center of the University Corporation for Atmospheric Research.
 - [[[W3C]]]  link:$$http://www.w3.org/$$[World Wide Web Consortium (W3C)].
 - [[[XML]]]  link:$$http://www.w3.org/TR/1998/REC-xml-19980210$$[Extensible Markup Language (XML) 1.0]. T. Bray, J. Paoli, and C.M. Sperberg-McQueen.  10 February 1998.
-<<<<<<< HEAD
-- [[[CFDM]]]  link:$$http://doi.org/10.5194/gmd-10-4619-2017$$[A data model of the Climate and Forecast metadata conventions (CF-1.6) with a software implementation (cf-python v2.1)]. Hassell, D., Gregory, J., Blower, J., Lawrence, B. N., and Taylor, K. E.: Geosci. Model Dev., 10, 4619-4646, https://doi.org/10.5194/gmd-10-4619-2017, 2017.
-- [[[UGRID]]]  link:$$https://ugrid-conventions.github.io/ugrid-conventions$$[UGRID Conventions for storing unstructured (or flexible mesh) data in netCDF files]
-=======
 - [[[CFDM]]]  link:$$http://doi.org/10.5194/gmd-10-4619-2017$$[A data model of the Climate and Forecast metadata conventions (CF-1.6) with a software implementation (cf-python v2.1)]. Hassell, D., Gregory, J., Blower, J., Lawrence, B. N., and Taylor, K. E.: _Geosci. Model Dev._, 10, 4619-4646, 2017.
->>>>>>> ece66d1c
+- [[[UGRID]]]  link:$$https://ugrid-conventions.github.io/ugrid-conventions$$[UGRID Conventions for storing unstructured (or flexible mesh) data in netCDF files]