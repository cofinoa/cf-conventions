--- conflicted
+++ resolved
@@ -8,23 +8,6 @@
 - [[[FGDC]]]  link:$$http://www.fgdc.gov/standards/projects/FGDC-standards-projects/metadata/base-metadata/v2_0698.pdf$$[Content Standard for Digital Geospatial Metadata].
 Federal Geographic Data Committee, FGDC-STD-001-1998.
 - [[[IEEE_754]]]  link:$$https://ieeexplore.ieee.org/servlet/opac?punumber=8766227$$[IEEE Standard for Floating-Point Arithmetic], in __IEEE Std 754-2019 (Revision of IEEE 754-2008)__, vol., no., pp.1-84, 22 July 2019, doi: 10.1109/IEEESTD.2019.8766229.
-<<<<<<< HEAD
-- [[[NetCDF]]]  link:$$http://www.unidata.ucar.edu/netcdf/index.html$$[ NetCDF Software Package] .
-				UNIDATA Program Center of the University Corporation for Atmospheric Research
-			. 
-- [[[NUG]]]  link:$$http://www.unidata.ucar.edu/software/netcdf/docs/user_guide.html$$[The NetCDF User's Guide] for NetCDF version 4.4.1.1.
-- [[[OGC_WKT-CRS]]]  link:$$http://www.opengeospatial.org/standards/wkt-crs$$[ OGC Well-known text representation of coordinate reference systems] .  OGC document 12-063. 1st May 2015. 
-- [[[OGP-EPSG]]]  link:$$http://www.epsg.org$$[OGP Surveying &amp; Positioning Committee] and link:$$http://www.epsg-registry.org$$[EPSG Geodetic Parameter Registry] .
-- [[[OGP-EPSG_GN7_2]]]  link:$$http://www.epsg.org$$[OGP Surveying and Positioning Guidance Note 7, part 2: Coordinate Conversions and Transformations including Formulas] .
-- [[[SCH02]]] C Schaer, D Leuenberger, and O Fuhrer. 2002. {ldquo} A new terrain-following vertical coordiante formulation for atmospheric prediction models {rdquo}. __ Monthly Weather Review __.  130 . 2459-2480.
-- [[[Snyder]]]  link:$$http://pubs.er.usgs.gov/usgspubs/pp/pp1395$$[ Map Projections: A Working Manual ] . USGS Professional Paper 1395.
-- [[[UDUNITS]]]  link:$$http://www.unidata.ucar.edu/software/udunits/$$[ UDUNITS Software Package ] .
-				UNIDATA Program Center of the University Corporation for Atmospheric Research .
-- [[[W3C]]]  link:$$http://www.w3.org/$$[World Wide Web Consortium (W3C)] .
-- [[[XML]]]  link:$$http://www.w3.org/TR/1998/REC-xml-19980210$$[ Extensible Markup Language (XML) 1.0 ] . T. Bray, J. Paoli, and C.M. Sperberg-McQueen.  10 February 1998 .
-- [[[CFDM]]]  link:$$http://doi.org/10.5194/gmd-10-4619-2017$$[ A data model of the Climate and Forecast metadata conventions (CF-1.6) with a software implementation (cf-python v2.1) ] . Hassell, D., Gregory, J., Blower, J., Lawrence, B. N., and Taylor, K. E.: Geosci. Model Dev., 10, 4619-4646, https://doi.org/10.5194/gmd-10-4619-2017, 2017. 
-- [[[UGRID]]]  link:$$https://ugrid-conventions.github.io/ugrid-conventions$$[UGRID Conventions for storing unstructured (or flexible mesh) data in netCDF files]
-=======
 - [[[NetCDF]]]  link:$$http://www.unidata.ucar.edu/netcdf/index.html$$[NetCDF Software Package].  UNIDATA Program Center of the University Corporation for Atmospheric Research.
 - [[[NUG]]]  link:$$https://docs.unidata.ucar.edu/nug/current/index.html$$[The NetCDF User's Guide].
 - [[[OGC_WKT-CRS]]]  link:$$http://www.opengeospatial.org/standards/wkt-crs$$[OGC Well-known text representation of coordinate reference systems].
@@ -38,4 +21,4 @@
 - [[[W3C]]]  link:$$http://www.w3.org/$$[World Wide Web Consortium (W3C)].
 - [[[XML]]]  link:$$http://www.w3.org/TR/1998/REC-xml-19980210$$[Extensible Markup Language (XML) 1.0]. T. Bray, J. Paoli, and C.M. Sperberg-McQueen.  10 February 1998.
 - [[[CFDM]]]  link:$$http://doi.org/10.5194/gmd-10-4619-2017$$[A data model of the Climate and Forecast metadata conventions (CF-1.6) with a software implementation (cf-python v2.1)]. Hassell, D., Gregory, J., Blower, J., Lawrence, B. N., and Taylor, K. E.: Geosci. Model Dev., 10, 4619-4646, https://doi.org/10.5194/gmd-10-4619-2017, 2017.
->>>>>>> c5f6cc33
+- [[[UGRID]]]  link:$$https://ugrid-conventions.github.io/ugrid-conventions$$[UGRID Conventions for storing unstructured (or flexible mesh) data in netCDF files]