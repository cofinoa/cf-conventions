[bibliography]
== Bibliography

=== References

- [[[COARDS]]]  link:$$http://www.ferret.noaa.gov/noaa_coop/coop_cdf_profile.html$$[ Conventions for the standardization of NetCDF Files ] .
					Sponsored by the "Cooperative
					Ocean/Atmosphere Research Data
					Service," a NOAA/university
					cooperative for the sharing
					and distribution of global
					atmospheric and oceanographic
					research data sets . May 1995.
- [[[FGDC]]]  link:$$http://www.fgdc.gov/standards/projects/FGDC-standards-projects/metadata/base-metadata/v2_0698.pdf$$[Content Standard for Digital Geospatial Metadata] .
				Federal Geographic Data Committee,  FGDC-STD-001-1998
			. 
- [[[NetCDF]]]  link:$$http://www.unidata.ucar.edu/netcdf/index.html$$[ NetCDF Software Package] .
				UNIDATA Program Center of the University Corporation for Atmospheric Research
			. 
<<<<<<< HEAD
- [[[NUG]]]  link:$$http://www.unidata.ucar.edu/software/netcdf/docs/user_guide.html$$[The NetCDF User's Guide] for NetCDF version 4.4.1.1.
- [[[OGC_CTS]]]  link:$$http://www.opengeospatial.org/standards/ct$$[ OpenGIS Coordinate Transformation Service Implementation Specification] .  OGC document 01-009. 12 January 2001. 
=======
- [[[NUG]]]  link:$$http://www.unidata.ucar.edu/netcdf/docs/netcdf.html$$[ NetCDF User's Guide for Fortran:  An Access Interface for Self-Describing Portable Data; version 3 ] . Russ Rew, Glenn Davis, Steve Emmerson, and Harvey Davies. June 1997.
- [[[OGC_WKT-CRS]]]  link:$$http://www.opengeospatial.org/standards/wkt-crs$$[ OGC Well-known text representation of coordinate reference systems] .  OGC document 12-063. 1st May 2015. 
>>>>>>> 36c24334
- [[[OGP-EPSG]]]  link:$$http://www.epsg.org$$[OGP Surveying &amp; Positioning Committee] and link:$$http://www.epsg-registry.org$$[EPSG Geodetic Parameter Registry] .
- [[[OGP-EPSG_GN7_2]]]  link:$$http://www.epsg.org$$[OGP Surveying and Positioning Guidance Note 7, part 2: Coordinate Conversions and Transformations including Formulas] .
- [[[SCH02]]] C Schaer, D Leuenberger, and O Fuhrer. 2002. {ldquo} A new terrain-following vertical coordiante formulation for atmospheric prediction models {rdquo}. __ Monthly Weather Review __.  130 . 2459-2480.
- [[[Snyder]]]  link:$$http://pubs.er.usgs.gov/usgspubs/pp/pp1395$$[ Map Projections: A Working Manual ] . USGS Professional Paper 1395.
- [[[UDUNITS]]]  link:$$http://www.unidata.ucar.edu/software/udunits/$$[ UDUNITS Software Package ] .
				UNIDATA Program Center of the University Corporation for Atmospheric Research .
- [[[W3C]]]  link:$$http://www.w3.org/$$[World Wide Web Consortium (W3C)] .
- [[[XML]]]  link:$$http://www.w3.org/TR/1998/REC-xml-19980210$$[ Extensible Markup Language (XML) 1.0 ] . T. Bray, J. Paoli, and C.M. Sperberg-McQueen.  10 February 1998 .<|MERGE_RESOLUTION|>--- conflicted
+++ resolved
@@ -17,13 +17,8 @@
 - [[[NetCDF]]]  link:$$http://www.unidata.ucar.edu/netcdf/index.html$$[ NetCDF Software Package] .
 				UNIDATA Program Center of the University Corporation for Atmospheric Research
 			. 
-<<<<<<< HEAD
 - [[[NUG]]]  link:$$http://www.unidata.ucar.edu/software/netcdf/docs/user_guide.html$$[The NetCDF User's Guide] for NetCDF version 4.4.1.1.
-- [[[OGC_CTS]]]  link:$$http://www.opengeospatial.org/standards/ct$$[ OpenGIS Coordinate Transformation Service Implementation Specification] .  OGC document 01-009. 12 January 2001. 
-=======
-- [[[NUG]]]  link:$$http://www.unidata.ucar.edu/netcdf/docs/netcdf.html$$[ NetCDF User's Guide for Fortran:  An Access Interface for Self-Describing Portable Data; version 3 ] . Russ Rew, Glenn Davis, Steve Emmerson, and Harvey Davies. June 1997.
 - [[[OGC_WKT-CRS]]]  link:$$http://www.opengeospatial.org/standards/wkt-crs$$[ OGC Well-known text representation of coordinate reference systems] .  OGC document 12-063. 1st May 2015. 
->>>>>>> 36c24334
 - [[[OGP-EPSG]]]  link:$$http://www.epsg.org$$[OGP Surveying &amp; Positioning Committee] and link:$$http://www.epsg-registry.org$$[EPSG Geodetic Parameter Registry] .
 - [[[OGP-EPSG_GN7_2]]]  link:$$http://www.epsg.org$$[OGP Surveying and Positioning Guidance Note 7, part 2: Coordinate Conversions and Transformations including Formulas] .
 - [[[SCH02]]] C Schaer, D Leuenberger, and O Fuhrer. 2002. {ldquo} A new terrain-following vertical coordiante formulation for atmospheric prediction models {rdquo}. __ Monthly Weather Review __.  130 . 2459-2480.
