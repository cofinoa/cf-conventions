include::version.adoc[]
= NetCDF Climate and Forecast (CF) Metadata Conventions
Brian{nbsp}Eaton; Jonathan{nbsp}Gregory; Bob{nbsp}Drach; Karl{nbsp}Taylor; Steve{nbsp}Hankin; Jon{nbsp}Blower; John{nbsp}Caron; Rich{nbsp}Signell; Phil{nbsp}Bentley; Greg{nbsp}Rappa; Heinke{nbsp}Höck; Alison{nbsp}Pamment; Martin{nbsp}Juckes; Martin{nbsp}Raspaud; Randy{nbsp}Horne; Timothy{nbsp}Whiteaker; David{nbsp}Blodgett; Charlie{nbsp}Zender; Daniel{nbsp}Lee; David{nbsp}Hassell; Alan{nbsp}D.{nbsp}Snow; Tobias{nbsp}Kölling; Dave{nbsp}Allured; Aleksandar{nbsp}Jelenak; Anders{nbsp}Meier{nbsp}Soerensen; Lucile{nbsp}Gaultier; Sylvain{nbsp}Herlédan; Fernando{nbsp}Manzano; Lars{nbsp}Bärring; Christopher{nbsp}Barker
Version {current-version}, 31 August, 2022: See https://cfconventions.org for further information
:doctype: book
:pdf-folio-placement: physical
:sectanchors:
:toc: macro
:toclevels: 3

toc::[]

:numbered!:
include::toc-extra.adoc[]

== About the authors

.Original Authors
* Brian Eaton, NCAR
* Jonathan Gregory, University of Reading and UK Met Office Hadley Centre
* Bob Drach, PCMDI, LLNL
* Karl Taylor, PCMDI, LLNL
* Steve Hankin, PMEL, NOAA

.Additional Authors
* Jon Blower, University of Reading
* John Caron, UCAR
* Rich Signell, USGS
* Phil Bentley, UK Met Office Hadley Centre
* Greg Rappa, MIT
* Heinke Höck, DKRZ
* Alison Pamment, BADC
* Martin Juckes, BADC
* Martin Raspaud, SMHI
* Randy Horne, Excalibur Laboratories, Inc., Melbourne Beach Florida USA
* Timothy Whiteaker, University of Texas
* David Blodgett, USGS
* Charlie Zender, University of California, Irvine
* Daniel Lee, EUMETSAT
* David Hassell, NCAS and University of Reading
* Alan D. Snow, Corteva Agriscience
* Tobias Kölling, MPIM
* Dave Allured, CIRES/University of Colorado/NOAA/PSL
* Aleksandar Jelenak, HDF Group
* Anders Meier Soerensen, EUMETSAT
* Lucile Gaultier, OceanDataLab
* Sylvain Herlédan, OceanDataLab
* Fernando Manzano, Puertos del Estado
* Lars Bärring, SMHI
<<<<<<< HEAD
* Chris Barker, NOAA
* Sadie Bartholomew, NCAS and University of Reading
=======
* Christopher Barker, NOAA
>>>>>>> f5ab9686

Many others have contributed to the development of CF through their participation in discussions about proposed changes.

[abstract]
== Abstract

This document describes the CF conventions for climate and forecast metadata designed to promote the processing and sharing of files created with the netCDF Application Programmer Interface <<NetCDF>>.
The conventions define metadata that provide a definitive description of what the data in each variable represents, and of the spatial and temporal properties of the data.
This enables users of data from different sources to decide which quantities are comparable, and facilitates building applications with powerful extraction, regridding, and display capabilities.

The CF conventions generalize and extend the COARDS conventions <<COARDS>>.
The extensions include metadata that provides a precise definition of each variable via specification of a standard name, describes the vertical locations corresponding to dimensionless vertical coordinate values, and provides the spatial coordinates of non-rectilinear gridded data.
Since climate and forecast data are often not simply representative of points in space/time, other extensions provide for the description of coordinate intervals, multidimensional cells and climatological time coordinates, and indicate how a data value is representative of an interval or cell.
This standard also relaxes the COARDS constraints on dimension order and specifies methods for reducing the size of datasets.

:numbered:
include::ch01.adoc[]

:numbered:
include::ch02.adoc[]

:numbered:
include::ch03.adoc[]

:numbered:
include::ch04.adoc[]

:numbered:
include::ch05.adoc[]

:numbered:
include::ch06.adoc[]

:numbered:
include::ch07.adoc[]

:numbered:
include::ch08.adoc[]

:numbered:
include::ch09.adoc[]

:numbered!:
include::appa.adoc[]

:numbered!:
include::appb.adoc[]

:numbered!:
include::appc.adoc[]

:numbered!:
include::appd.adoc[]

:numbered!:
include::appe.adoc[]

:numbered!:
include::appf.adoc[]

:numbered!:
include::appg.adoc[]

:numbered:
include::apph.adoc[]

:numbered!:
include::appi.adoc[]

:numbered!:
include::appj.adoc[]

:numbered!:
include::appk.adoc[]

:numbered!:
include::history.adoc[]

:numbered!:
include::bibliography.adoc[]<|MERGE_RESOLUTION|>--- conflicted
+++ resolved
@@ -47,12 +47,8 @@
 * Sylvain Herlédan, OceanDataLab
 * Fernando Manzano, Puertos del Estado
 * Lars Bärring, SMHI
-<<<<<<< HEAD
-* Chris Barker, NOAA
+* Christopher Barker, NOAA
 * Sadie Bartholomew, NCAS and University of Reading
-=======
-* Christopher Barker, NOAA
->>>>>>> f5ab9686
 
 Many others have contributed to the development of CF through their participation in discussions about proposed changes.
 
