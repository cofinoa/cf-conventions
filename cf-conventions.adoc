include::version.adoc[]
include::authors.adoc[]
= NetCDF Climate and Forecast (CF) Metadata Conventions
<<<<<<< HEAD
=======
Brian{nbsp}Eaton; Jonathan{nbsp}Gregory; Bob{nbsp}Drach; Karl{nbsp}Taylor; Steve{nbsp}Hankin; John{nbsp}Caron; Rich{nbsp}Signell; Phil{nbsp}Bentley; Greg{nbsp}Rappa; Heinke{nbsp}Höck; Alison{nbsp}Pamment; Martin{nbsp}Juckes; Martin{nbsp}Raspaud; Randy{nbsp}Horne; Jon{nbsp}Blower; Timothy{nbsp}Whiteaker; David{nbsp}Blodgett; Charlie{nbsp}Zender; Daniel{nbsp}Lee; David{nbsp}Hassell; Alan{nbsp}D.{nbsp}Snow; Tobias{nbsp}Kölling; Dave{nbsp}Allured; Aleksandar{nbsp}Jelenak; Anders{nbsp}Meier{nbsp}Soerensen; Lucile{nbsp}Gaultier; Sylvain{nbsp}Herlédan; Fernando{nbsp}Manzano; Lars{nbsp}Bärring; Christopher{nbsp}Barker; Sadie{nbsp}Bartholomew; Thomas Lavergne; Bryan{nbsp}Lawrence; Neil{nbsp}Massey
>>>>>>> 807f5680
:revnumber: {current-version}
:revdate: {docprodtime}
:doctype: book
:pdf-folio-placement: physical
:sectanchors:
:toc: macro
:toclevels: 3

<<<
Climate and Forecast Conventions version {current-version-as-attribute} {doi-text}

image:images/cc-zero.svg[,9%,pdfwidth=50vw]
This document is dedicated to the public domain following the link:https://creativecommons.org/publicdomain/zero/1.0/[Creative Commons Zero v1.0 Universal] Deed.

The Climate and Forecasting Conventions website https://cfconventions.org/ contains additional resources and provides further information.
ifdef::final[]
 +
 +
 _Use the following reference to cite this version of the document:_ +
Eaton, B., Gregory, J., Drach, B., Taylor, K., Hankin, S. et al. (2024). NetCDF Climate and Forecast (CF) Metadata Conventions ({current-version-as-attribute}). CF Community. {doi-link}
endif::[]
ifndef::final[]
 +
 +
 _DON’T use the following reference to cite this version of the document, as it is only shown as a draft:_ +
Eaton, B., Gregory, J., Drach, B., Taylor, K., Hankin, S. et al. (2024). NetCDF Climate and Forecast (CF) Metadata Conventions ({current-version-as-attribute}). CF Community. {doi-link}
endif::[]

'''

toc::[]

:numbered!:
include::toc-extra.adoc[]

== About the authors
<<<<<<< HEAD
include::about-authors.adoc[]
=======

.Original Authors
* Brian Eaton, NCAR
* Jonathan Gregory, University of Reading and UK Met Office Hadley Centre
* Bob Drach, PCMDI, LLNL
* Karl Taylor, PCMDI, LLNL
* Steve Hankin, PMEL, NOAA

.Additional Authors
* John Caron, UCAR
* Rich Signell, USGS
* Phil Bentley, UK Met Office Hadley Centre
* Greg Rappa, MIT
* Heinke Höck, DKRZ
* Alison Pamment, BADC
* Martin Juckes, BADC
* Martin Raspaud, SMHI
* Randy Horne, Excalibur Laboratories, Inc., Melbourne Beach Florida USA
* Jon Blower, University of Reading
* Timothy Whiteaker, University of Texas
* David Blodgett, USGS
* Charlie Zender, University of California, Irvine
* Daniel Lee, EUMETSAT
* David Hassell, NCAS and University of Reading
* Alan D. Snow, Corteva Agriscience
* Tobias Kölling, MPIM
* Dave Allured, CIRES/University of Colorado/NOAA/PSL
* Aleksandar Jelenak, HDF Group
* Anders Meier Soerensen, EUMETSAT
* Lucile Gaultier, OceanDataLab
* Sylvain Herlédan, OceanDataLab
* Fernando Manzano, Puertos del Estado
* Lars Bärring, SMHI
* Christopher Barker, NOAA
* Sadie Bartholomew, NCAS and University of Reading
* Thomas Lavergne, MET Norway
* Bryan Lawrence, NCAS and University of Reading
* Neil Massey, NCAS and STFC
>>>>>>> 807f5680

Many others have contributed to the development of CF through their participation in discussions about proposed changes.

[abstract]
== Abstract

This document describes the CF conventions for climate and forecast metadata designed to promote the processing and sharing of files created with the netCDF Application Programmer Interface <<NetCDF>>.
The conventions define metadata that provide a definitive description of what the data in each variable represents, and of the spatial and temporal properties of the data.
This enables users of data from different sources to decide which quantities are comparable, and facilitates building applications with powerful extraction, regridding, and display capabilities.

The CF conventions generalize and extend the COARDS conventions <<COARDS>>.
The extensions include metadata that provides a precise definition of each variable via specification of a standard name, describes the vertical locations corresponding to dimensionless vertical coordinate values, and provides the spatial coordinates of non-rectilinear gridded data.
Since climate and forecast data are often not simply representative of points in space/time, other extensions provide for the description of coordinate intervals, multidimensional cells and climatological time coordinates, and indicate how a data value is representative of an interval or cell.
This standard also relaxes the COARDS constraints on dimension order and specifies methods for reducing the size of datasets.

:numbered:
include::ch01.adoc[]

:numbered:
include::ch02.adoc[]

:numbered:
include::ch03.adoc[]

:numbered:
include::ch04.adoc[]

:numbered:
include::ch05.adoc[]

:numbered:
include::ch06.adoc[]

:numbered:
include::ch07.adoc[]

:numbered:
include::ch08.adoc[]

:numbered:
include::ch09.adoc[]

:numbered!:
include::appa.adoc[]

:numbered!:
include::appb.adoc[]

:numbered!:
include::appc.adoc[]

:numbered!:
include::appd.adoc[]

:numbered!:
include::appe.adoc[]

:numbered!:
include::appf.adoc[]

:numbered!:
include::appg.adoc[]

:numbered:
include::apph.adoc[]

:numbered!:
include::appi.adoc[]

:numbered!:
include::appj.adoc[]

:numbered!:
include::appk.adoc[]

:numbered!:
include::appl.adoc[]

:numbered!:
include::history.adoc[]

:numbered!:
include::bibliography.adoc[]
<|MERGE_RESOLUTION|>--- conflicted
+++ resolved
@@ -1,10 +1,6 @@
 include::version.adoc[]
 include::authors.adoc[]
 = NetCDF Climate and Forecast (CF) Metadata Conventions
-<<<<<<< HEAD
-=======
-Brian{nbsp}Eaton; Jonathan{nbsp}Gregory; Bob{nbsp}Drach; Karl{nbsp}Taylor; Steve{nbsp}Hankin; John{nbsp}Caron; Rich{nbsp}Signell; Phil{nbsp}Bentley; Greg{nbsp}Rappa; Heinke{nbsp}Höck; Alison{nbsp}Pamment; Martin{nbsp}Juckes; Martin{nbsp}Raspaud; Randy{nbsp}Horne; Jon{nbsp}Blower; Timothy{nbsp}Whiteaker; David{nbsp}Blodgett; Charlie{nbsp}Zender; Daniel{nbsp}Lee; David{nbsp}Hassell; Alan{nbsp}D.{nbsp}Snow; Tobias{nbsp}Kölling; Dave{nbsp}Allured; Aleksandar{nbsp}Jelenak; Anders{nbsp}Meier{nbsp}Soerensen; Lucile{nbsp}Gaultier; Sylvain{nbsp}Herlédan; Fernando{nbsp}Manzano; Lars{nbsp}Bärring; Christopher{nbsp}Barker; Sadie{nbsp}Bartholomew; Thomas Lavergne; Bryan{nbsp}Lawrence; Neil{nbsp}Massey
->>>>>>> 807f5680
 :revnumber: {current-version}
 :revdate: {docprodtime}
 :doctype: book
@@ -41,48 +37,7 @@
 include::toc-extra.adoc[]
 
 == About the authors
-<<<<<<< HEAD
 include::about-authors.adoc[]
-=======
-
-.Original Authors
-* Brian Eaton, NCAR
-* Jonathan Gregory, University of Reading and UK Met Office Hadley Centre
-* Bob Drach, PCMDI, LLNL
-* Karl Taylor, PCMDI, LLNL
-* Steve Hankin, PMEL, NOAA
-
-.Additional Authors
-* John Caron, UCAR
-* Rich Signell, USGS
-* Phil Bentley, UK Met Office Hadley Centre
-* Greg Rappa, MIT
-* Heinke Höck, DKRZ
-* Alison Pamment, BADC
-* Martin Juckes, BADC
-* Martin Raspaud, SMHI
-* Randy Horne, Excalibur Laboratories, Inc., Melbourne Beach Florida USA
-* Jon Blower, University of Reading
-* Timothy Whiteaker, University of Texas
-* David Blodgett, USGS
-* Charlie Zender, University of California, Irvine
-* Daniel Lee, EUMETSAT
-* David Hassell, NCAS and University of Reading
-* Alan D. Snow, Corteva Agriscience
-* Tobias Kölling, MPIM
-* Dave Allured, CIRES/University of Colorado/NOAA/PSL
-* Aleksandar Jelenak, HDF Group
-* Anders Meier Soerensen, EUMETSAT
-* Lucile Gaultier, OceanDataLab
-* Sylvain Herlédan, OceanDataLab
-* Fernando Manzano, Puertos del Estado
-* Lars Bärring, SMHI
-* Christopher Barker, NOAA
-* Sadie Bartholomew, NCAS and University of Reading
-* Thomas Lavergne, MET Norway
-* Bryan Lawrence, NCAS and University of Reading
-* Neil Massey, NCAS and STFC
->>>>>>> 807f5680
 
 Many others have contributed to the development of CF through their participation in discussions about proposed changes.
 
