==  Introduction 

=== Goals

The NetCDF library <<NetCDF>> is designed to read and write data that has been structured according to well-defined rules and is easily ported across various computer platforms.
The netCDF interface enables but does not require the creation of __self-describing__ datasets.
The purpose of the CF conventions is to require conforming datasets to contain sufficient metadata that they are self-describing in the sense that each variable in the file has an associated description of what it represents, including physical units if appropriate, and that each value can be located in space (relative to earth-based coordinates) and time.

An important benefit of a convention is that it enables software tools to display data and perform operations on specified subsets of the data with minimal user intervention.
It is possible to provide the metadata describing how a field is located in time and space in many different ways that a human would immediately recognize as equivalent.
The purpose in restricting how the metadata is represented is to make it practical to write software that allows a machine to parse that metadata and to automatically associate each data value with its location in time and space.
It is equally important that the metadata be easy for human users to write and to understand.

This standard is intended for use with climate and forecast data, for atmosphere, surface and ocean, and was designed with model-generated data particularly in mind.
We recognise that there are limits to what a standard can practically cover; we restrict ourselves to issues that we believe to be of common and frequent concern in the design of climate and forecast metadata.
Our main purpose therefore, is to propose a clear, adequate and flexible definition of the metadata needed for climate and forecast data.
Although this is specifically a netCDF standard, we feel that most of the ideas are of wider application.
The metadata objects could be contained in file formats other than netCDF.
Conversion of the metadata between files of different formats will be facilitated if conventions for all formats are based on similar ideas.

This convention is designed to be backward compatible with the COARDS conventions <<COARDS>>, by which we mean that a conforming COARDS dataset also conforms to the CF standard.
Thus new applications that implement the CF conventions will be able to process COARDS datasets.

We have also striven to maximize conformance to the COARDS standard, that is, wherever the COARDS metadata conventions provide an adequate description we require their use.
Extensions to COARDS are implemented in a manner such that the content that doesn't depend on the extensions is still accessible to applications that adhere to the COARDS standard.

[[design, Section 1.2, "Principles for design"]]
=== Principles for design

The following principles are followed in the design of these conventions:

1. CF-netCDF metadata is designed to make datasets self-describing as far as practically possible.
A self-describing dataset is one which can be interpreted without need for reference to resources outside itself, and the CF principle is to minimise that need.
Therefore CF-netCDF does not use codes, but instead relies on controlled vocabularies containing terms that are chosen to be self-explanatory (but more detailed definitions of them are provided in CF documents).

2. The conventions are changed only as actually required by common use-cases, and not for needs which cannot be anticipated with certainty.

3. In order to keep them logical, consistent in approach and as simple as possible, the netCDF conventions are devised with and within the conceptual framework of the CF data model, and new standard names are constructed as far as possible to follow the syntax and vocabulary of existing standard names.

4. The conventions should be practicable for both producers and users of data.

5. The metadata should be both easily readable by humans and easily parsable by programs.

6. To avoid potential inconsistency within the metadata, the conventions should minimise redundancy.

7. The conventions should minimise the possibility for mistakes by data-writers and data-readers.

8. Conventions are provided to allow data-producers to describe the data they wish to produce, rather than attempting to prescribe what data they should produce; consequently most CF conventions are optional.

9. Because many datasets remain in use for a long time after production, it is desirable that metadata written according to previous versions of the convention should also be compliant with and have the same interpretation under later versions.

10. Because all previous versions must generally continue to be supported in software for the sake of archived datasets, and in order to limit the complexity of the conventions, there is a strong preference against introducing any new capability to the conventions when there is already some method that can adequately serve the same purpose (even if a different method would arguably be better than the existing one).

[[terminology, Section 1.3, "Terminology"]]
=== Terminology

The terms in this document that refer to components of a netCDF file are defined in the NetCDF User's Guide (NUG) <<NUG>> NUG.
Some of those definitions are repeated below for convenience.

ancestor group:: A group from which the referring group is descended via direct parent-child relationships

auxiliary coordinate variable:: Any netCDF variable that contains coordinate data, but is not a coordinate variable (in the sense of that term defined by the NUG and used by this standard - see below).
Unlike coordinate variables, there is no relationship between the name of an auxiliary coordinate variable and the name(s) of its dimension(s).

boundary variable:: A boundary variable is associated with a variable that contains coordinate data.
When a data value provides information about conditions in a cell occupying a region of space/time or some other dimension, the boundary variable provides a description of cell extent.

CDL syntax:: The ascii format used to describe the contents of a netCDF file is called CDL (network Common Data form Language).
This format represents arrays using the indexing conventions of the C programming language, i.e., index values start at 0, and in multidimensional arrays, when indexing over the elements of the array, it is the last declared dimension that is the fastest varying in terms of file storage order.
The netCDF utilities ncdump and ncgen use this format (see
link:$$https://docs.unidata.ucar.edu/nug/current/_c_d_l.html$$[NUG section on CDL syntax]).
All examples in this document use CDL syntax.

cell:: A region in one or more dimensions whose boundary can be described by a set of vertices.
The term __interval__ is sometimes used for one-dimensional cells.

coordinate variable:: A coordinate variable is a one-dimensional variable with the same name as its dimension e.g., **`time(time)`**.
In CF, a coordinate variable must be of a numeric data type (note that
link:$$https://docs.unidata.ucar.edu/nug/current/best_practices.html#bp_Coordinate-Systems$$[NUG section on coordinate variables] does not have this requirement).
The coordinate values must be in strict monotonic order (all values are different, and they are arranged in either consistently increasing or consistently decreasing order).
Missing values are not allowed in coordinate variables.
To avoid confusion with coordinate variables, CF does not permit a one-dimensional string-valued variable to have the same name as its dimension.

grid mapping variable:: A variable used as a container for attributes that define a specific grid mapping.
The type of the variable is arbitrary since it contains no data.

interpolation variable:: A variable used as a container for attributes that define a specific interpolation method for uncompressing tie point variables.
The type of the variable is arbitrary since it contains no data.

latitude dimension:: A dimension of a netCDF variable that has an associated latitude coordinate variable.

local apex group:: The nearest (to a referring group) ancestor group in which a dimension of an out-of-group coordinate is defined.
The word "apex" refers to position of this group at the vertex of the tree of groups formed by it, the referring group, and the group where a coordinate is located.

longitude dimension:: A dimension of a netCDF variable that has an associated longitude coordinate variable.

<<<<<<< HEAD
quantization variable:: A variable used as a container for attributes that define a specific quantization algorithm. The type of the variable is arbitrary since it contains no data.
=======
most rapidly varying dimension:: The dimension of a multidimensional variable for which elements are adjacent in storage. When netCDF is represented in CDL, the most rapidly varying dimension is the last one e.g. **`x`** in **`float data(z,y,x)`**. C and Python NumPy use the same order as C, also called "column-major order", but Fortran uses the opposite convention, also called "row-major order", so that when netCDF variables are accessed in Fortran the most rapidly varying dimension is the first one.
>>>>>>> 938472c2

multidimensional coordinate variable:: An auxiliary coordinate variable that is multidimensional.

nearest item:: The item (variable or group) that can be reached via the shortest traversal of the file from the referring group following the rules set forth in the <<groups>>.

out-of-group reference:: A reference to a variable or dimension that is not contained in the referring group.

path:: Paths must follow the UNIX style path convention and may begin with either a '/', '..', or a word.

recommendation:: Recommendations in this convention are meant to provide advice that may be helpful for reducing common mistakes.
In some cases we have recommended rather than required particular attributes in order to maintain backwards compatibility with COARDS.
An application must not depend on a dataset's adherence to recommendations.

referring group:: The group in which a reference to a variable or dimension occurs.

scalar coordinate variable:: A scalar variable (i.e. one with no dimensions) that contains coordinate data.
Depending on context, it may be functionally equivalent either to a size-one coordinate variable (<<scalar-coordinate-variables>>) or to a size-one auxiliary coordinate variable (<<labels>> and <<collections-instances-elements>>).

sibling group:: Any group with the same parent group as the referring group

spatiotemporal dimension:: A dimension of a netCDF variable that is used to identify a location in time and/or space.

tie point variable:: A netCDF variable that contains coordinates that have been compressed by sampling.
There is no relationship between the name of a tie point variable and the name(s) of its dimension(s).

time dimension:: A dimension of a netCDF variable that has an associated time coordinate variable.

vertex dimension:: The dimension of a boundary variable along which the vertices of each cell are ordered.

vertical dimension:: A dimension of a netCDF variable that has an associated vertical coordinate variable.

=== Overview

No variable or dimension names are standardized by this convention.
Instead we follow the lead of the NUG and standardize only the names of attributes and some of the values taken by those attributes.
Variable or dimension names can either be a single variable name or a path to a variable.
The overview provided in this section will be followed with more complete descriptions in following sections.
<<attribute-appendix>> contains a summary of all the attributes used in this convention.

Files using this version of the CF Conventions must set the NUG defined attribute **`Conventions`** to contain the string value "**`CF-{current-version-as-attribute}`**" to identify datasets that conform to these conventions.

The general description of a file's contents should be contained in the following attributes: **`title`**, **`history`**, **`institution`**, **`source`**, **`comment`** and **`references`** (<<description-of-file-contents>>).
For backwards compatibility with COARDS none of these attributes is required, but their use is recommended to provide human readable documentation of the file contents.

Each variable in a netCDF file has an associated description which is provided by the attributes **`units`**, **`long_name`**, and **`standard_name`**.
The **`units`**, and **`long_name`** attributes are defined in the NUG and the **`standard_name`** attribute is defined in this document.

The **`units`** attribute is required for all variables that represent dimensional quantities (except for boundary variables defined in <<cell-boundaries>>).
The values of the **`units`** attributes are character strings that are recognized by UNIDATA's UDUNITS package <<UDUNITS>> (with exceptions allowed as discussed in <<units>>).

The **`long_name`** and **`standard_name`** attributes are used to describe the content of each variable.
For backwards compatibility with COARDS neither is required, but use of at least one of them is strongly recommended.
The use of standard names will facilitate the exchange of climate and forecast data by providing unambiguous identification of variables most commonly analyzed.

Four types of coordinates receive special treatment by these conventions: latitude, longitude, vertical, and time.
Every variable must have associated metadata that allows identification of each such coordinate that is relevant.
Two independent parts of the convention allow this to be done.
There are conventions that identify the variables that contain the coordinate data, and there are conventions that identify the type of coordinate represented by that data.

There are two methods used to identify variables that contain coordinate data.
The first is to use the NUG-defined "coordinate variables."
__The use of coordinate variables is required for all dimensions that correspond to one dimensional space or time coordinates__.
In cases where coordinate variables are not applicable, the variables containing coordinate data are identified by the **`coordinates`** attribute.

Once the variables containing coordinate data are identified, further conventions are required to determine the type of coordinate represented by each of these variables.
Latitude, longitude, and time coordinates are identified solely by the value of their **`units`** attribute.
Vertical coordinates with units of pressure may also be identified by the **`units`** attribute.
Other vertical coordinates must use the attribute **`positive`** which determines whether the direction of increasing coordinate value is up or down.
Because identification of a coordinate type by its units involves the use of an external package <<UDUNITS>>, we provide the optional attribute **`axis`** for a direct identification of coordinates that correspond to latitude, longitude, vertical, or time axes.

Latitude, longitude, and time are defined by internationally recognized standards, and hence, identifying the coordinates of these types is sufficient to locate data values uniquely with respect to time and a point on the earth's surface.
On the other hand identifying the vertical coordinate is not necessarily sufficient to locate a data value vertically with respect to the earth's surface.
In particular a model may output data on the parametric (usually dimensionless) vertical coordinate used in its mathematical formulation.
To achieve the goal of being able to spatially locate all data values, this convention provides a mapping, via the **`standard_name`** and **`formula_terms`** attributes of a parametric vertical coordinate variable, between its values and dimensional vertical coordinate values that can be uniquely located with respect to a point on the earth's surface (<<parametric-vertical-coordinate>>; <<parametric-v-coord>>).

It is often the case that data values are not representative of single points in time and/or space, but rather of intervals or multidimensional cells.
This convention defines a **`bounds`** attribute to specify the extent of intervals or cells.
When data that is representative of cells can be described by simple statistical methods, those methods can be indicated using the **`cell_methods`** attribute.
An important application of this attribute is to describe climatological and diurnal statistics.

Methods for reducing the total volume of data include both packing and compression.
Packing reduces the data volume by reducing the precision of the stored numbers.
It is implemented using the attributes **`add_offset`** and **`scale_factor`** which are defined in the NUG.
Compression on the other hand loses no precision, but reduces the volume by not storing missing data.
The attribute **`compress`** is defined for this purpose.

[[coards-relationship, Section 1.5, "Relationship to the COARDS Conventions"]]
=== Relationship to the COARDS Conventions

These conventions generalize and extend the COARDS conventions <<COARDS>>.
A major design goal has been to maintain __backward compatibility__ with COARDS.
Hence applications written to process datasets that conform to these conventions will also be able to process COARDS conforming datasets.
We have also striven to maximize __conformance__ to the COARDS standard so that datasets that only require the metadata that was available under COARDS will still be able to be processed by COARDS conforming applications.
But because of the extensions that provide new metadata content, and the relaxation of some COARDS requirements, datasets that conform to these conventions will not necessarily be recognized by applications that adhere to the COARDS conventions.
The features of these conventions that allow writing netCDF files that are not COARDS conforming are summarized below.

COARDS standardizes the description of grids composed of independent latitude, longitude, vertical, and time axes.
In addition to standardizing the metadata required to identify each of these axis types, COARDS requires (_time_, _vertical_, _latitude_, _longitude_) as the CDL order for the dimensions of a variable, with longitude being the most rapidly varying dimension (the last dimension in CDL order).
Because of I/O performance considerations it may not be possible for models to output their data in conformance with the COARDS requirement.
The CF convention places no rigid restrictions on the order of dimensions, however we encourage data producers to make the extra effort to stay within the COARDS standard order.
The use of non-COARDS axis ordering will render files inaccessible to some applications and limit interoperability.
Often a buffering operation can be used to miminize performance penalties when axis ordering in model code does not match the axis ordering of a COARDS file.

COARDS addresses the issue of identifying dimensionless vertical coordinates, but does not provide any mechanism for mapping the dimensionless values to dimensional ones that can be located with respect to the earth's surface.
For backwards compatibility we continue to allow (but do not require) the **`units`** attribute of dimensionless vertical coordinates to take the values "level", "layer", or "sigma_level."
But we recommend that the **`standard_name`** and **`formula_terms`** attributes be used to identify the appropriate definition of the dimensionless vertical coordinate (see <<parametric-vertical-coordinate>>).

The CF conventions define attributes which enable the description of data properties that are outside the scope of the COARDS conventions.
These new attributes do not violate the COARDS conventions, but applications that only recognize COARDS conforming datasets will not have the capabilities that the new attributes are meant to enable.
Briefly the new attributes allow:

* Identification of quantities using standard names.
* Description of dimensionless vertical coordinates.
* Associating dimensions with auxiliary coordinate variables.
* Linking data variables to scalar coordinate variables.
* Associating dimensions with labels.
* Description of intervals and cells.
* Description of properties of data defined on intervals and cells.
* Description of climatological statistics.
* Data compression for variables with missing values.


[[ugrid-conventions, Section 1.6, "UGRID Conventions"]]
=== UGRID Conventions

These conventions implicitly incorporate parts of the UGRID conventions for storing unstructured (or flexible mesh) data in netCDF files using mesh topologies <<UGRID>>.
Only version 1.0 of the UGRID conventions is allowed.
The UGRID conventions description is referenced from, rather than rewritten into, this document and the canonical description of how to store mesh topologies is only to be found at <<UGRID>>.
A summary indicating how UGRID relates to other parts of the CF conventions, and which features of UGRID are excluded from CF, can be found in <<mesh-topology-variables>>.
To reduce the chance of ambiguities arising from their accidental re-use, all of the UGRID standardized attributes are specified in <<appendix-mesh-topology-attributes>> and <<attribute-appendix>>.

The UGRID conventions have their own conformance document, which should be used in conjunction with the CF conformance document when checking the validity of datasets.<|MERGE_RESOLUTION|>--- conflicted
+++ resolved
@@ -94,19 +94,17 @@
 
 longitude dimension:: A dimension of a netCDF variable that has an associated longitude coordinate variable.
 
-<<<<<<< HEAD
+most rapidly varying dimension:: The dimension of a multidimensional variable for which elements are adjacent in storage. When netCDF is represented in CDL, the most rapidly varying dimension is the last one e.g. **`x`** in **`float data(z,y,x)`**. C and Python NumPy use the same order as C, also called "column-major order", but Fortran uses the opposite convention, also called "row-major order", so that when netCDF variables are accessed in Fortran the most rapidly varying dimension is the first one.
+
+multidimensional coordinate variable:: An auxiliary coordinate variable that is multidimensional.
+
+nearest item:: The item (variable or group) that can be reached via the shortest traversal of the file from the referring group following the rules set forth in the <<groups>>.
+
+out-of-group reference:: A reference to a variable or dimension that is not contained in the referring group.
+
+path:: Paths must follow the UNIX style path convention and may begin with either a '/', '..', or a word.
+
 quantization variable:: A variable used as a container for attributes that define a specific quantization algorithm. The type of the variable is arbitrary since it contains no data.
-=======
-most rapidly varying dimension:: The dimension of a multidimensional variable for which elements are adjacent in storage. When netCDF is represented in CDL, the most rapidly varying dimension is the last one e.g. **`x`** in **`float data(z,y,x)`**. C and Python NumPy use the same order as C, also called "column-major order", but Fortran uses the opposite convention, also called "row-major order", so that when netCDF variables are accessed in Fortran the most rapidly varying dimension is the first one.
->>>>>>> 938472c2
-
-multidimensional coordinate variable:: An auxiliary coordinate variable that is multidimensional.
-
-nearest item:: The item (variable or group) that can be reached via the shortest traversal of the file from the referring group following the rules set forth in the <<groups>>.
-
-out-of-group reference:: A reference to a variable or dimension that is not contained in the referring group.
-
-path:: Paths must follow the UNIX style path convention and may begin with either a '/', '..', or a word.
 
 recommendation:: Recommendations in this convention are meant to provide advice that may be helpful for reducing common mistakes.
 In some cases we have recommended rather than required particular attributes in order to maintain backwards compatibility with COARDS.
