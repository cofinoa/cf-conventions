--- conflicted
+++ resolved
@@ -85,13 +85,11 @@
 link:$$https://docs.unidata.ucar.edu/nug/current/best_practices.html#bp_Coordinate-Systems$$[NUG section on coordinate variables] does not have this requirement).
 The coordinate values must be in strict monotonic order (all values are different, and they are arranged in either consistently increasing or consistently decreasing order).
 Missing values are not allowed in coordinate variables.
-<<<<<<< HEAD
+To avoid confusion with coordinate variables, CF does not permit a one-dimensional string-valued variable to have the same name as its dimension.
 Note that an aggregation coordinate variable is stored as a scalar and has the same name as its aggregated dimension (see <<aggregation-variables>>).
 
 fragment:: Data, generally found in an external dataset, that contributes to the formation of the aggregated data of an aggregation variable (see <<aggregation-variables>>).
-=======
-To avoid confusion with coordinate variables, CF does not permit a one-dimensional string-valued variable to have the same name as its dimension.
->>>>>>> 351c6e5f
+
 
 grid mapping variable:: A variable used as a container for attributes that define a specific grid mapping.
 The type of the variable is arbitrary since it contains no data.
