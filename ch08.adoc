
==  Reduction of Dataset Size 

There are two methods for reducing dataset size: packing and compression. By packing we mean altering the data in a way that reduces its precision. By compression we mean techniques that store the data more efficiently and result in no precision loss. Compression only works in certain circumstances, e.g., when a variable contains a significant amount of missing or repeated data values. In this case it is possible to make use of standard utilities, e.g., UNIX **`compress`** or GNU **`gzip`** , to compress the entire file after it has been written. In this section we offer an alternative compression method that is applied on a variable by variable basis. This has the advantage that only one variable need be uncompressed at a given time. The disadvantage is that generic utilities that don't recognize the CF conventions will not be able to operate on compressed variables.




[[packed-data, Section 8.1, "Packed Data"]]
=== Packed Data

At the current time the netCDF interface does not provide for packing data. However a simple packing may be achieved through the use of the optional NUG defined attributes **`scale_factor`** and **`add_offset`** . After the data values of a variable have been read, they are to be multiplied by the **`scale_factor`** , and have **`add_offset`** added to them. If both attributes are present, the data are scaled before the offset is added. When scaled data are written, the application should first subtract the offset and then divide by the scale factor. The units of a variable should be representative of the unpacked data.

This standard is more restrictive than the NUG with respect to the use of the **`scale_factor`** and **`add_offset`** attributes; ambiguities and precision problems related to data type conversions are resolved by these restrictions. If the **`scale_factor`** and **`add_offset`** attributes are of the same data type as the associated variable, the unpacked data is assumed to be of the same data type as the packed data. However, if the **`scale_factor`** and **`add_offset`** attributes are of a different data type from the variable (containing the packed data) then the unpacked data should match the type of these attributes, which must both be of type **`float`** or both be of type **`double`** . An additional restriction in this case is that the variable containing the packed data must be of type **`byte`** , **`short`** or **`int`** . It is not advised to unpack an **`int`** into a **`float`** as there is a potential precision loss.

When data to be packed contains missing values the attributes that indicate missing values ( **`_FillValue`** , **`valid_min`** , **`valid_max`** , **`valid_range`** ) must be of the same data type as the packed data. See <<missing-data>> for a discussion of how applications should treat variables that have attributes indicating both missing values and transformations defined by a scale and/or offset.




[[compression-by-gathering, Section 8.2, "Compression by Gathering"]]
=== Compression by Gathering

To save space in the netCDF file, it may be desirable to eliminate points from data arrays that are invariably missing. Such a compression can operate over one or more adjacent axes, and is accomplished with reference to a list of the points to be stored. The list is constructed by considering a mask array that only includes the axes to be compressed, and then mapping this array onto one dimension without reordering. The list is the set of indices in this one-dimensional mask of the required points. In the compressed array, the axes to be compressed are all replaced by a single axis, whose dimension is the number of wanted points. The wanted points appear along this dimension in the same order they appear in the uncompressed array, with the unwanted points skipped over. Compression and uncompression are executed by looping over the list.

The list is stored as the coordinate variable for the compressed axis of the data array. Thus, the list variable and its dimension have the same name. The list variable has a string attribute **`compress`** , __containing a blank-separated list of the dimensions which were affected by the compression in the order of the CDL declaration of the uncompressed array__ . The presence of this attribute identifies the list variable as such. The list, the original dimensions and coordinate variables (including boundary variables), and the compressed variables with all the attributes of the uncompressed variables are written to the netCDF file. The uncompressed variables can be reconstituted exactly as they were using this information.

[[horiz-compression-of-three-d-array-ex]]
[caption="Example 8.1. "]
.Horizontal compression of a three-dimensional array
====
We eliminate sea points at all depths in a longitude-latitude-depth array of soil temperatures. In this case, only the longitude and latitude axes would be affected by the compression. We construct a list `landpoint(landpoint)` containing the indices of land points. 
----
dimensions:
  lat=73;
  lon=96;
  landpoint=2381;
  depth=4;
variables:
  int landpoint(landpoint);
    landpoint:compress="lat lon";
  float landsoilt(depth,landpoint);
    landsoilt:long_name="soil temperature";
    landsoilt:units="K";
  float depth(depth);
  float lat(lat);
  float lon(lon);
data:
  landpoint=363, 364, 365, ...;
----
Since `landpoint(0)=363` , for instance, we know that `landsoilt(*,0)` maps on to point 363 of the original data with dimensions `(lat,lon)` . This corresponds to indices `(3,75)` , i.e., `363 = 3*96 + 75` .
====
 
[[compression-of-three-d-field-ex]]
[caption="Example 8.2. "]
.Compression of a three-dimensional field
====
We compress a longitude-latitude-depth field of ocean salinity by eliminating points below the sea-floor. In this case, all three dimensions are affected by the compression, since there are successively fewer active ocean points at increasing depths. 
----
variables:
  float salinity(time,oceanpoint);
  int oceanpoint(oceanpoint);
    oceanpoint:compress="depth lat lon";
  float depth(depth);
  float lat(lat);
  float lon(lon);
  double time(time);
----
This information implies that the salinity field should be uncompressed to an array with dimensions `(depth,lat,lon)` .
====


[[compression-by-coordinate-interpolation, Section 8.3, "Compression by Coordinate Interpolation"]]
=== Compression by Coordinate Interpolation

For some applications the coordinates of a data variable can require considerably more storage than the data itself. Space may be saved in the netCDF file by the storing coordinates at a lower resolution than the data which they describe. The uncompressed coordinate and auxiliary coordinate variables can be reconstituted by interpolation, from the lower resolution coordinate values to the domain of the data (i.e. the target domain). This process will likely result in a loss in accuracy (as opposed to precision) in the uncompressed variables, due to rounding and approximation errors in the interpolation calculations, but it is assumed that these errors will be small enough to not be of concern to user of the uncompressed dataset.

The lower resolution coordinates are called __tie points__ and are stored in __tie point variables__.

In addition to the tie point variables themselves, metadata definging the coordinate interpolation method is stored in attributes of the data variable and of the associated __interpolation variable__. The partitioning of metadata between the data variable and the interpolation variable has been designed to minimise redundancy and maximise the reusability of the interpolation variable within a dataset.

The metadata that define the interpolation formula and its inputs are complete, so that the results of the coordinate reconstitution process are well defined and of a predictable accuracy.

The data variable coordinate interpolation attributes may also be used on a domain variable (<<domain-variables>>) with the same effect.

[[compression-by-coordinate-tie-points, Section 8.3.1, "Tie Points and Interpolation Zones"]]
==== Tie Points and Interpolation Zones

Reconstitution of the uncompressed coordinate and auxiliary coordinate variables is based on interpolation. To accomplish this, the target domain is segmented into smaller __interpolation zones__, for each of which the interpolation method is applied independently. For one dimensional interpolation, an interpolation zone is defined by two tie points, one at each end of the interpolation zone; for two-dimensional interpolation, an interpolation zone is defined by four tie points, one at each corner of a rectangular area aligned with the domain axes; etc. For the reconstitution of the uncompressed coordinate and auxiliary coordinate variables within an interpolation zone, the interpolation method is permitted to access the coordinates of the defining tie points, but not the coordinates of any other tie points.  

Although the coordinate and auxiliary coordinate variables are stored in orthogonal multidimensional array representation, the actual coordinate values may contain discontinuities. A discontinuity could be an overlap or a gap in the coordinates, or a change in cell size or cell alignment. As an example, such discontinuities are common in remote sensing data and may be caused by combinations of the instrument scan motion, the motion of the sensor platform and changes in the instrument scan mode. In such cases the location of the discontinuities in the coordinate values can be based either on knowledge of how the data set was created, e.g. by a remote sensing instrument, or alternatively by inspection of the actual coordinates.

As the interpolation methods rely on a certain regularity and continuity of the coordinate values within each interpolation zone, special attention must be given to the discontinuities in the process of defining the interpolation zones. When discontinuities are present, the grid is first divided into multiple __interpolation areas__, each of which is free of grid discontinuities. When no discontinuities are present, the whole grid is a single interpolation area. Following this step, each interpolation area is segmented into interpolation zones. The processes of generating interpolation zones for a grid without discontinuities and for a grid with discontinuities is illustrated in <<interpolation_zone_generation>>.

Within an interpolation area, interpolation zones must share tie points with neighbouring interpolation zones. Between interpolation areas, interpolation zones are not permitted to share tie points. This results in a different number of tie points in the two cases shown in <<interpolation_zone_generation>>.

For each interpolation dimension, the location of the tie points is defined by a corresponding __tie point index variable__, which also indicates the location of the interpolation areas (<<compression-by-coordinate-interpolation-tie-point-indices>>).

For each interpolation dimension, the number interpolation zones is equal to the number of tie points minus the number of interpolation areas.

[[interpolation_zone_generation, figure 3]]
[.text-center]
.Process for generating the interpolation zones for a grid without discontinuities and for a grid with discontinuities.
image::images/regular_and_piecewise_regular_grid.png[,100%,pdfwidth=50vw,align="center"]

[[compression-by-coordinate-tie-points-attribute, Section 8.3.2, "Tie Points Attribute"]]
==== Tie Points Attribute

To indicate that coordinate interpolation is required, a **`tie_points`** attribute must be defined for a data variable. This is a string attribute that both identifies the tie point variables, and maps non-overlapping subsets of them to their corresponding interpolation variables. It is a blank-separated list of words of the form "__tie_point_variable: [tie_point_variable: ...] interpolation_variable [tie_point_variable: [tie_point_variable: ...] interpolation_variable ...]__". For example, to specify that the tie point variables **`lat`** and **`lon`** are to be interpolated according to the interpolation variable **`bi_linear`** could be indicated with **`lat: lon: bi_linear`**.

[[compression-by-coordinate-interpolation-dimensions,Section 8.3.3, "Data Variable Attributes"]]
==== Interpolation and Non-Interpolation Dimensions

For each interpolation variable identified in the **`tie_points`** attribute, all corresponding tie point variables must share the same set of one or more dimensions. This set of dimensions must contain at least one __tie point interpolation dimension__ that corresponds to an __interpolation dimension__, i.e. a target domain dimension for which coordinate interpolation is required; and may additionally contain one or more __non-interpolation dimensions__, i.e. those of the target domain for which no coordinate interpolation is required.

An interpolation dimension typically differs in size from the corresponding tie point interpolation dimension. For example, if the target domain dimensions are **`xc = 30`** and **`yc = 10`**,  interpolation could be applied in both of these dimensions, based on tie point variables of the dimensions **`tp_xc = 4`** and **`tp_yc = 2`**. Here, **`tp_xc`** is the tie point interpolation dimension related to the interpolation dimension **`xc`**, and **`tp_yc`** is the tie point interpolation dimension related to the interpolation dimension **`yc`**.

The presence of non-interpolation dimensions in the tie point variable impacts the interpolation process in that there must be a separate application of the interpolation method for each combination of indices of the non-interpolation dimensions. For example, if the target domain dimensions are **`xc = 30`** and **`yc = 10`**, interpolation could be applied in the **`xc`** dimension only, based on tie point variables of the dimensions **`tp_xc = 4`** and **`yc = 10`**. The interpolation in the **`xc`** dimension would then be repeated for each of the 10 indices of the **`yc`** dimension.

[[compression-by-coordinate-interpolation-tie-point-dimensions-attribute, Section 8.3.4, "Tie Point Dimensions Attribute"]]
==== Tie Point Dimensions Attribute

Each interpolation dimension must be associated with its corresponding tie point interpolation dimension and, if required, its corresponding __interpolation zone dimension__ that defines the number of interpolation zones which partition the interpolation dimension. Regardless of its size, an interpolation zone dimension is only required if it is spanned by one or more interpolation coefficient or configuation variables, as described in <<compression-by-coordinate-interpolation-interpolation-variable>>. The association is stored in the data variable's **`tie_point_dimensions`** attribute that contains a blank-separated list of words of the form __"interpolation_dimension: tie_point_interpolation_dimension [interpolation_zone_dimension] [interpolation_dimension: ...]"__. If an interpolation zone dimension is provided then it must be the second of the two named dimensions following the interpolation dimension.

Note that an interpolation zone dimension has, by definition, the same size as the corresponding tie point interpolation dimension, minus the number of interpolation areas.

[[compression-by-coordinate-interpolation-tie-point-indices, Section 8.3.5, "Tie Point Indices"]]
==== Tie Point Indices

<<<<<<< HEAD
The relationship between a tie point interpolation dimension and its corresponding interpolation dimension is defined with a __tie point index variable__. This contains zero-based indices that relate each element of a tie point interpolation dimension to its related location in the corresponding interpolation dimension. The tie point index variable is a one-dimensional integer variable that must span the tie point interpolation dimension specified by the  **`tie_point_dimensions`** attribute. The values must be strictly monotonically increasing within interpolation areas, and two adjacent indices that are equal, or differ by one, indicates the location of an interpolation area boundary relating to an grid discontinuity (<<compression-by-coordinate-tie-points>>).
=======
The relationship between a tie point interpolation dimension and its corresponding interpolation dimension is defined with a __tie point index variable__. This contains zero-based indices that relate each element of a tie point interpolation dimension to its related location in the corresponding interpolation dimension. The tie point index variable is a one-dimensional integer variable that spans a tie point interpolation dimension. The values must be strictly monotonically increasing within interpolation areas, and two adjacent indices where the value of the second is the equal to the value of the first incremented by one indicates the location of a interpolation area boundary (<<compression-by-coordinate-tie-points>>).
>>>>>>> 179b7818

When tie point variables represent a subset of the uncompressed coordinates, each value of the tie point index variable is the index of the interpolation dimension that corresponds to the corresponding tie point interpolation dimension.

Conversely, when tie point variables represent a superset of the uncompressed coordinates, each value of the tie point index variable is the index of the tie point interpolation dimension that corresponds to the corresponding interpolation dimension. This situation could occur when a hierarchy of different resolution representations of data are stored in different data variables. Space can be saved by storing the highest resolution coordinates, and using tie point indices with an interpolation variable to derive the lower resolution coordinates. Such a superset is identifiable by there being a unique interpolation area and the size of the tie point interpolation dimension being strictly greater than than the size of interpolation dimension.

For instance, in example <<Two-dimensional-tie-point-interpolation>> the tie point variables represent a subset of the target domain and tie point index variable **`int x_indices(tp_xc)`** contains the indices **`x_indices = 0, 9, 19, 29`** that identify location of the interpolation dimension **`xc`** of size 30. However, in example <<??> the tie point index variables represent a superset of the target domain and so in this case the same indices are identifying locations of the tie point interpolation dimension.

To indicate which tie point index variable applies to each interpolation dimension, a **`tie_point_indices`** attribute must be defined for the data variable. This is a string attribute that maps the interpolation dimensions to the corresponding tie point index variables. It is a blank-separated list of words of the form "__interpolation_dimension: tie_point_index_variable [interpolation_dimension: tie_point_index_variable ...]__". Continuing the above example, specifying that the target dimension **`xc`** and **`yc`** are associated with the tie point index variables **`x_indices`** and **`y_indices`** respectively, could be indicated with **`xc: x_indices yc: y_indices`**.

The **`tie_point_indices`** attribute also serves to identify the corresponding tie point interpolation dimensions, as each tie point index variable spans a unique tie point interpolation dimension. In the example, interpolation dimension **`xc`** references tie point index variable **`x_indices`**, which in turn identifies tie point interpolation dimension **`tp_xc`**.

[[Two-dimensional-tie-point-interpolation]]
[caption="Example 8.3. "]
.Two-dimensional tie point interpolation
====
----
dimensions:
  xc = 30;
  yc = 10;
  tp_xc = 4 ; 
  tp_yc = 2 ;

variables:
  // Interpolation variables
  char bi_linear ;
    interpolation:interpolation_name = "bi_linear" ;

  // Tie point variables
  double lat(tp_yc, tp_xc) ;
    lat:units = "degrees_north" ;
    lat:standard_name = "latitude" ;
  double lon(tp_yc, tp_xc) ;
    lon:units = "degrees_east" ;
    lon:standard_name = "longitude" ;
 
  // Tie point index variables
  int y_indices(tp_yc) ;
  int x_indices(tp_xc) ;

  // Data variable    	       
  float Temperature(yc, xc) ;
    Temperature:standard_name = "air_temperature" ;
    Temperature:units = "K" ;
    Temperature:tie_points = "lat: lon: bi_linear" ;
    Temperature:tie_point_dimensions = "xc: tp_xc  yc: tp_y"  ;
    Temperature:tie_point_indices = "yc: y_indices xc: x_indices" ;

data:
  x_indices = 0, 9, 19, 29 ;
  y_indices = 0, 9 ;
  ...
----
====

[caption="Example 8.4. "]
.One-dimensional tie point interpolation of two-dimensional domain.
====
----
dimensions:
  xc = 30;
  yc = 10;
  tp_xc = 4 ; 

variables:
  // Interpolation variables
  char linear ;
    interpolation:interpolation_name = "linear" ;

  // Tie point variables
  double lat(yc, tp_xc) ;
    lat:units = "degrees_north" ;
    lat:standard_name = "latitude" ;
  double lon(yc, tp_xc) ;
    lon:units = "degrees_east" ;
    lon:standard_name = "longitude" ;
 
  // Tie point index variables
  int x_indices(tp_xc) ;

  // Data variable    	       
  float Temperature(yc, xc) ;
    Temperature:standard_name = "air_temperature" ;
    Temperature:units = "K" ;
    Temperature:tie_points = "lat: lon: linear" ;
    Temperature:tie_point_dimensions = "xc: tp_xc"  ;
    Temperature:tie_point_indices = "xc: x_indices" ;

data:
  x_indices = 0, 9, 19, 29 ;
  ...
----
====

[[compression-by-coordinate-interpolation-interpolation-variable, Section 8.3.6, "Interpolation Variable"]]
==== Interpolation Variable

The method used to uncompress the tie point variables is described by an interpolation variable that acts as a container for the attributes that define the interpolation technique and the parameters that should be used. The variable should be a scalar (i.e. it has no dimensions) of arbitrary type, and the value of its single element is immaterial.

The interpolation method must be identified in one of two ways. Either by the **`interpolation_name`** attribute, which takes a string value that contains the method's name, or else by the **`interpolation_description`** attribute, which takes a string value that contains a non-standardized description of the method. These attributes must not be both set.

The valid values of **`interpolation_name`** are given in Appendix <?>. This appendix also describes the interpolation technique and optional interpolation variable attributes for configuring the interpolation process.

If a standardized interpolation name is not given, the interpolation variable must have a **`interpolation_description`** attribute defined instead, containing a description of the non-standardised interpolation (in a similar manner to a long name being used instead of a standard name). This description is free text that can take any form (including a URI, for example). Whilst it is recommended that a standardised interpolation is provided, the alternative is provided to promote interoperability in cases where a well defined user community needs to use sophisticated interpolation techniques that may also be under development.

The definition of the interpolation method, however it is specified, may include instructions to treat groups of physically related coordinates simultaneously, if such tie points are present. For example, there are cases where longitudes cannot be interpolated without considering the corresponding latitudes. It is up to the interpolation description to describe how such coordinates are to be identified (e.g. it may be that such tie point variables require particular units or standard names).

An interpolation method may require __interpolation coefficient variables__ that provide values for interpolation equation terms that are not satisfied by the tie points. Such terms in the interpolation equations are associated with interpolation coefficient variables by the **`interpolation_coefficients`** attribute that takes a string value, the string being comprised of blank-separated elements of the form `"term: variable"`, where `term` is a case-insensitive keyword that represents one of the terms in the interpolation equations, and `variable` is the name of the interpolation coefficient variable that contains the values for that term. The order of elements is not significant. A term that is omitted from the **`interpolation_coefficients`** attribute should be assumed to be zero.

The interpolation variable attribute **`interpolation_configuration`** may be used to configure the interpolation process. This attribute names other __interpolation configuration variables__ that contain parameters needed to correctly configure the interpolation process. The **`interpolation_configuration`** attribute takes a string value, the string being comprised of blank-separated elements of the form `"term: variable"`, where `term` is a case-insensitive keyword that represents one of the terms in the interpolation method definition, and `variable` is the name of the interpolation configuration variable that contains the values for that term. The order of elements is not significant.

The **`interpolation_coefficient`** and **`interpolation_configuration`** attributes may only be provided if allowed by the definition of the interpolation method.

The variables named by the **`interpolation_coefficients`** and **`interpolation_configuration`** attributes must either be scalar, or else their dimensions may include, for each interpolation dimension, either the corresponding tie point interpolation dimension or the corresponding interpolation zone dimension, but not both, and may include any of the non-interpolation dimensions.

The interpretation of interpolation coefficent and configuration variables depends on the nature of the dimensions that they span:

* If no tie point interpolation dimensions are spanned, then the variable provides a value for every interpolation zone. This case is akin to values being defined at the centre of interpolation zones.
  
* If at least one dimension is a tie point interpolation dimension, then each of the variable's values is to be shared by the interpolation zones that are adjacent along each of the specified tie point interpolation dimensions. This case is akin to the values being defined at interpolation zone boundaries, and therefore equally applicable to the interpolation zones that share that boundary (<<interpolation_variable>>).

In both cases, the implementation of the interpolation method should broadcast an interpolation coefficent or configuration variable along any interpolation zone dimensions that it does not span.

[[interpolation_variable, figure 4]]
[.text-center]
.Interpolation coefficients and interpolation flags variable dimensions in relation to an interpolation zone and its boundaries.

image::images/interpolation_variables.png[,100%,pdfwidth=50vw,align="center"]

Note that the interpolation method is always applied on a per interpolation zone basis, for which the construction of the uncompressed coordinates may only access the tie point that define the extent of the of the interpolation zone, as well as any interpolation coefficient and configuration variables defined for the interpolation zone, including its boundaries.


[[compression-by-coordinate-interpolation-bounds, Section 8.3.6, "Interpolation of Tie Point Bounds"]]
==== Interpolation of Tie Point Bounds

If a tie point variable has cell boundaries bounds then it must have the attribute **`bounds`** that names the variable that contains the vertices of the cell boundaries. The bounds should be the same as the bounds of the corresponding target grid cells. It is thereforefore likely that tie point cells will be non-contiguous.

The target domain cell bounds are calculated by interpolating each cell bound position independently of the others, using the same interpolation method and tie point index variables as used for the cell coordinates. In this case, though, the tie point index variables are the indentifying target domain cells to which the bounds apply, rather than bounds values themselves. For instance, in the case of a two-dimensionsal tie point variable with four-sided cells then the target domain cell bounds would be calculated with four separate interpolations, one for each of the bounds positions (following the notation of <<cell-boundaries>>) `(j-1,i-1)`, `(j-1,i+1)`, `(j+1,i+1)`, `(j+1,i-1)`.

Note that an implementation of the interpolation method is free to calculate the uncompressed bounds locations in the manner of its choosing, as a long as the result is formally equivalent to each bounds position being treated independently.

[caption="Example 8.5. "]
.Example demonstrating the use of multiple interpolation variables, the reusability of the interpolation variable between data variables of different dimensions and the use of the interpolation coefficients and interpolation flags attributes.
====
----
dimensions :
  // VIIRS M-Band (750 m resolution imaging) 
  m_track = 768 ;
  m_scan = 3200 ;
  m_channel = 16 ;

  // VIIRS I-Band (375 m resolution imaging)
  i_track = 1536 ;
  i_scan = 6400 ; 
  i_channel = 5 ;

  // Tie points and interpolation zones (shared between VIIRS M-Band and I-Band)
  tp_track = 96 ;  // 48 VIIRS scans
  tp_scan = 205 ;
  zone_track = 48 ;   // track interpolation zone 
  zone_scan= 200 ;    // scan interpolation zone 

  // Time, stored at scan-start and scan-end of each scan
  time_scan = 2;

variables:
  // VIIRS M-Band 
  float m_radiance(m_track, m_scan, m_channel) ;
    m_radiance:tie_points = "m_lat: m_lon: m_sen_azi_ang: m_sen_zen_ang: m_sol_azi_ang: m_sol_zen_ang: tp_interpolation  t: time_interpolation" ;
    m_radiance:tie_point_dimensions = "m_track: tp_track  zone_track  m_scan: tp_scan  zone_scan"  ;
    m_radiance:tie_point_indices = "m_track: m_track_indices  m_scan:  m_scan_indices  time_scan: m_time_scan_indices" ;

  // VIIRS I-Band 
  float i_radiance(i_track, i_scan, i_channel) ;
    i_radiance:tie_points = "i_lat: i_lon: i_sen_azi_ang: i_sen_zen_ang: i_sol_azi_ang: i_sol_zen_ang: tp_interpolation  t: time_interpolation" ;
    m_radiance:tie_point_dimensions = "i_track: tp_track  zone_track  i_scan: tp_scan  zone_scan"  ;
    i_radiance:tie_point_indices = "i_track: zone_track: i_track_indices  i_scan: zone_scan: i_scan_indices  time_scan: i_time_scan_indices" ;

  // Tie point index variables
  int m_track_indices(tp_track) ;   // shared by tp_interpolation and time_interpolation 
  int m_scan_indices(tp_scan) ;     
  int m_time_scan_indices(time_scan) 
  int i_track_indices(tp_track) ;   // shared by tp_interpolation and time_interpolation 
  int i_scan_indices(tp_scan) ;     
  int i_time_scan_indices(time_scan) 

  // Tie points
  float m_lat(tp_track, tp_scan) ;
    m_lat : standard_name = "latitude" ;
    m_lat : units = "degrees_north" ;
  float m_lon(tp_track, tp_scan) ;
    m_lon : standard_name = "longitude" ;
    m_lon : units = "degrees_east" ;
  float m_sen_azi_ang(tp_track, tp_scan) ;
    m_sen_azi_ang : standard_name = "sensor_azimuth_angle" ;
    m_sen_azi_ang : units = "degrees" ;
  float m_sen_zen_ang(tp_track, tp_scan) ;
    m_sen_zen_ang : standard_name = "sensor_zenith_angle" ;
    m_sen_zen_ang : units = "degrees" ;
  float m_sol_azi_ang(tp_track, tp_scan) ;
    m_sol_azi_ang : standard_name = "solar_azimuth_angle" ;
    m_sol_azi_ang : units = "degrees" ;
  float m_sol_zen_ang(tp_track, tp_scan) ;
    m_sol_zen_ang : standard_name = "solar_zenith_angle" ;
    m_sol_zen_ang : units = "degrees" ;

  float i_lat(tp_track, tp_scan) ;
    i_lat : standard_name = "latitude" ;
    i_lat : units = "degrees_north" ;
  float i_lon(tp_track, tp_scan) ;
    i_lon : standard_name = "longitude" ;
    i_lon : units = "degrees_east" ;
  float i_sen_azi_ang(tp_track, tp_scan) ;
    i_sen_azi_ang : standard_name = "sensor_azimuth_angle" ;
    i_sen_azi_ang : units = "degrees" ;
  float i_sen_zen_ang(tp_track, tp_scan) ;
    i_sen_zen_ang : standard_name = "sensor_zenith_angle" ;
    i_sen_zen_ang : units = "degrees" ;
  float i_sol_azi_ang(tp_track, tp_scan) ;
    i_sol_azi_ang : standard_name = "solar_azimuth_angle" ;
    i_sol_azi_ang : units = "degrees" ;
  float i_sol_zen_ang(tp_track, tp_scan) ;
    i_sol_zen_ang : standard_name = "solar_zenith_angle" ;
    i_sol_zen_ang : units = "degrees" ;

  // Interpolation variable
  char tp_interpolation ;
    tp_interpolation:interpolation_name = "bi_quadratic_1" ;
    tp_interpolation:interpolation_coefficients = "exp1: expansion1  align1: alignment1  exp2: expansion2  align2:alignment2" ;
    tp_interpolation:interpolation_configuration = "flags: interpolation_zone_flags" ;

  // Interpolation coefficient and configuration variables
  short expansion1(zone_track , tp_scan) ;
  short alignment1(zone_track , tp_scan) ;
  short expansion2(tp_track, zone_scan) ;
  short alignment2(tp_track, zone_scan) ;
  byte interpolation_zone_flags(zone_track , zone_scan) ;
    interpolation_zone_flags : valid_range = "1b, 7b" ;
    interpolation_zone_flags : flag_masks = "1b, 2b, 4b" ;
    interpolation_zone_flags : flag_meanings = "location_use_cartesian  sensor_direction_use_cartesian  solar_direction_use_cartesian" ;

  // Time tie points
  double t(tp_track, time_scan) ;
    t : long_name = "time" ;
    t : units = "days since 1990-1-1 0:0:0" ;

  // Time interploation variable
  char time_interpolation ;
    time_interpolation : interpolation_name = "bi_linear" ;
----
====

[caption="Example 8.6. "]
.Example demonstrating the combination of grid mapping and coordinate interpolation with time as a non-interpolation dimension. The projection coordinates are 2-D, but are only linearly interpolated in one of their dimensions - the one which is given by the tie_point_indices attribute.
====
----
dimensions:
  y = 228;
  x = 306;
  time = 41;

  // Tie point dimensions
  tp_y = 58;
  tp_x = 52;

variables:
  int lambert_conformal ;
    lambert_conformal:grid_mapping_name = "lambert_conformal_conic" ;
    lambert_conformal:standard_parallel = 25.0 ;
    lambert_conformal:longitude_of_central_meridian = 265.0 ;
    lambert_conformal:latitude_of_projection_origin = 25.0 ;

  // Interpolation variables
  char spherical_bilinear ;
    spherical_bilinear:interpolation_name = "spherical_bilinear" ;
  char linear ;			
    linear:interpolation_name = "linear" ;

  // Tie point variables
  double time(time) ;
    time:standard_name = "time" ;
    time:units = "days since 2021-03-01" ;
  double y(time, tp_y) ;
    y:units = "km" ;
    y:standard_name = "projection_y_coordinate" ;
  double x(time, tp_x) ;
    x:units = "km" ;
    x:standard_name = "projection_x_coordinate" ;
  double lat(time, tp_y, tp_x) ;
    lat:units = "degrees_north" ;
    lat:standard_name = "latitude" ;
  double lon(time, tp_y, tp_x) ;
    lon:units = "degrees_east" ;
    lon:standard_name = "longitude" ;
 
  // Tie point index variables
  int y_indices(tp_y) ;
    y_indices.long_name	= "Mapping of y dimension to its ",
                          "corresponding tie point dimension" ;
  int x_indices(tp_x) ;
    x_indices.long_name = "Mapping of x dimension to its ",
                          "corresponding tie point dimension" ;

  // Data variable    	       
  float Temperature(time, y, x) ;
    Temperature:standard_name = "air_temperature" ;
    Temperature:units = "K" ;
    Temperature:grid_mapping = "lambert_conformal" ;
    Temperature:tie_points = "lat: lon: spherical_bilinear y: x: linear" ;
    Temperature:tie_point_indices = "y: y_indices x: x_indices" ;
----
====<|MERGE_RESOLUTION|>--- conflicted
+++ resolved
@@ -127,11 +127,7 @@
 [[compression-by-coordinate-interpolation-tie-point-indices, Section 8.3.5, "Tie Point Indices"]]
 ==== Tie Point Indices
 
-<<<<<<< HEAD
 The relationship between a tie point interpolation dimension and its corresponding interpolation dimension is defined with a __tie point index variable__. This contains zero-based indices that relate each element of a tie point interpolation dimension to its related location in the corresponding interpolation dimension. The tie point index variable is a one-dimensional integer variable that must span the tie point interpolation dimension specified by the  **`tie_point_dimensions`** attribute. The values must be strictly monotonically increasing within interpolation areas, and two adjacent indices that are equal, or differ by one, indicates the location of an interpolation area boundary relating to an grid discontinuity (<<compression-by-coordinate-tie-points>>).
-=======
-The relationship between a tie point interpolation dimension and its corresponding interpolation dimension is defined with a __tie point index variable__. This contains zero-based indices that relate each element of a tie point interpolation dimension to its related location in the corresponding interpolation dimension. The tie point index variable is a one-dimensional integer variable that spans a tie point interpolation dimension. The values must be strictly monotonically increasing within interpolation areas, and two adjacent indices where the value of the second is the equal to the value of the first incremented by one indicates the location of a interpolation area boundary (<<compression-by-coordinate-tie-points>>).
->>>>>>> 179b7818
 
 When tie point variables represent a subset of the uncompressed coordinates, each value of the tie point index variable is the index of the interpolation dimension that corresponds to the corresponding tie point interpolation dimension.
 
