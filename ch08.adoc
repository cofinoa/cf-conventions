--- conflicted
+++ resolved
@@ -239,19 +239,11 @@
 The interpolation variable attribute **`interpolation_configuration`** may be used to configure the interpolation process. This attribute names other __interpolation configuration variables__ that contain parameters needed to correctly configure the interpolation process. The **`interpolation_configuration`** attribute takes a string value, the string being comprised of blank-separated elements of the form `"term: variable"`, where `term` is a case-insensitive keyword that represents one of the terms in the interpolation method definition, and `variable` is the name of the interpolation configuration variable that contains the values for that term. The order of elements is not significant.
 
 The **`interpolation_coefficient`** and **`interpolation_configuration`** attributes may only be provided if allowed by the definition of the interpolation method.
-<<<<<<< HEAD
 
 The variables named by the **`interpolation_coefficients`** and **`interpolation_configuration`** attributes must either be scalar, or else their dimensions may include, for each interpolation dimension, either the corresponding tie point interpolation dimension or the corresponding interpolation zone dimension, but not both, and may include any of the non-interpolation dimensions.
 
 The interpretation of interpolation coefficent and configuration variables depends on the nature of the dimensions that they span:
 
-=======
-
-The variables named by the **`interpolation_coefficients`** and **`interpolation_configuration`** attributes must either be scalar, or else their dimensions may include, for each interpolation dimension, either the corresponding tie point interpolation dimension or the corresponding interpolation zone dimension, but not both, and may include any of the non-interpolation dimensions.
-
-The interpretation of interpolation coefficent and configuration variables depends on the nature of the dimensions that they span:
-
->>>>>>> 2c73f03b
 * If no tie point interpolation dimensions are spanned, then the variable provides a value for every interpolation zone. This case is akin to values being defined at the centre of interpolation zones.
   
 * If at least one dimension is a tie point interpolation dimension, then each of the variable's values is to be shared by the interpolation zones that are adjacent along each of the specified tie point interpolation dimensions. This case is akin to the values being defined at interpolation zone boundaries, and therefore equally applicable to the interpolation zones that share that boundary (<<interpolation_variable>>).
