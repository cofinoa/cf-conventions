--- conflicted
+++ resolved
@@ -31,11 +31,7 @@
     branches: [ main ]
   # Trigger on a push on branch except gh-pages branch
   push:
-<<<<<<< HEAD
-    branches: [ main, add-colophon-doi-citation]
-=======
     branches-ignore: [ gh-pages ]
->>>>>>> 0436c555
   # Trigger when a GitHub release is published.
   release:
     types:
