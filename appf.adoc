--- conflicted
+++ resolved
@@ -107,14 +107,7 @@
 This document assumes the point of observation is directly over the equator, and that the **`sweep_angle_axis`** is y.
 
 +
-<<<<<<< HEAD
-Explanatory diagrams for the projection may be found link:$$http://proj.org/operations/projections/geos.html$$[on the PROJ website], as well as notes on using the PROJ software for computing the mapping
-=======
-Notes on using the **`PROJ`** software packages for computing the mapping may be found at
-link:$$https://proj.org/operations/projections/geos.html$$[https://proj.org/operations/projections/geos.html]
-and
-link:$$https://trac.osgeo.org/geotiff/$$[https://trac.osgeo.org/geotiff/].
->>>>>>> 5a57465d
+Explanatory diagrams for the projection may be found link:$$http://proj.org/operations/projections/geos.html$$[on the PROJ website], as well as notes on using the PROJ software for computing the mapping.
 
 +
 The **`perspective_point_height`** is the distance to the surface of the ellipsoid.
