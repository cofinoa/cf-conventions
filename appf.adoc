--- conflicted
+++ resolved
@@ -183,19 +183,11 @@
 More information on formulas available in <<OGP-EPSG_GN7_2>>.
 
 
-<<<<<<< HEAD
 === Oblique Mercator
 
 ----
 
 grid_mapping_name = oblique_mercator
-=======
-=== Oblique_Mercator
-
-----
-
-grid_mapping_name = Oblique_Mercator
->>>>>>> 688416f0
         
 ----
 
