--- conflicted
+++ resolved
@@ -204,26 +204,17 @@
 * Coordinate reference constructs.
 * Domain ancillary constructs.
 * Cell measure constructs.
-
-<<<<<<< HEAD
 * Domain topology constructs.
-
 * Cell connectivity constructs.
 
-All of the constructs contained by the domain construct are optional
-(as indicated by "0.." in <<figure-field, Figure I.2>>).
-
-In CF-netCDF, domain information may be stored in a number of ways:
-
-* implicitly via data variable attributes (such as `coordinates`);
-
-* explicitly in a domain variable;
-=======
 All of the constructs contained by the domain construct are optional (as indicated by "0.." in <<figure-field>>).
 
 In CF-netCDF, domain information is stored either implicitly via data variable attributes (such as `coordinates`), or explicitly in a domain variable.
 In the latter case, the domain exists without reference to a data array.
->>>>>>> c5f6cc33
+
+* implicitly via data variable attributes (such as `coordinates`);
+
+* explicitly in a domain variable;
 
 * explicitly in a mesh topology variable, in which case the domain may be one of multiple domains defined by the same variable (for instance, a single mesh topology variable could contain different domains defined respectively at node, edge, and face mesh elements);
 
@@ -245,106 +236,6 @@
 [[data-model-coordinates]]
 ==== Coordinates: dimension coordinate and auxiliary constructs
 
-<<<<<<< HEAD
-Coordinate constructs (<<figure-dim-aux, Figure I.3>>) provide
-information which locate the cells of the domain and which depend on a
-subset of the domain axis constructs. A coordinate construct consists
-of an optional data array of the coordinate values spanning the subset
-of the domain axis constructs, properties to describe the coordinates
-(in the same sense as for the field construct), an optional data array
-of cell bounds recording the extents of each cell, and any extra
-arrays needed to interpret the cell bounds values. The data array of
-the coordinate values is required, except for the special cases
-described below.
-
-There are two distinct types of coordinate construct: dimension
-coordinate constructs unambiguously describe cell locations for a
-single domain axis, thus providing independent variables on which the
-field construct's data depend; and auxiliary coordinate constructs
-provide any type of coordinate information for one or more of the
-domain axes.
-
-A dimension coordinate construct contains numeric coordinates for a
-single domain axis that are non-missing and strictly monotonically
-increasing or decreasing. CF-netCDF coordinate variables and numeric
-scalar coordinate variables correspond to dimension coordinate
-constructs.
-
-Auxiliary coordinate constructs have to be used, instead of dimension
-coordinate constructs, when a single domain axis requires more than
-one set of coordinate values, when coordinate values are not numeric,
-strictly monotonic, or contain missing values, or when they vary along
-more than one domain axis construct simultaneously. CF-netCDF
-auxiliary coordinate variables and non-numeric scalar coordinate
-variables correspond to auxiliary coordinate constructs.
-
-When cell bounds are provided, each cell comprises one or more parts,
-and each part is either a collection of points, a line defined by a
-connected series of points, or a polygonal area (i.e. the region
-enclosed by a connected series of points, where the first and last
-points are connected as well). All parts of all the cells must be of
-the same one of these three kinds, which are called "geometry
-types". The bounds array spans the domain axis constructs of the
-coordinate construct, with the addition of two trailing ragged
-dimensions. The first extra dimension indexes the parts of each cell
-and the second indexes the points that describe each part.
-
-If cell bounds are provided for a dimension coordinate construct then
-each cell must have exactly two vertices forming a line geometry. For
-climatological time coordinates the actual cell extent comprises
-multiple time segments equivalent to multiple line geometry parts, but
-the bounds require just two points to define each cell, namely the
-earliest and latest times of the sequence. The cell method constructs
-indicate how the multiple time segments should be inferred from these
-climatological bounds.
-
-If a polygonal cell is composed of multiple parts it may have holes,
-i.e. polygon regions that are to be omitted from, as opposed to
-included in, the cell extent. When such holes are present an "interior
-ring" array is required that records whether each polygon is to be
-included or excluded from the cell, and is supplied by an interior
-ring variable in CF-netCDF. The interior ring array spans the domain
-axis constructs of the coordinate construct, with the addition of an
-extra ragged dimension that indexes the parts for each cell. For
-example, a cell describing the land area surrounding a lake would
-require two polygon parts: one defines the outer boundary of the land
-area; the other, recorded as an interior ring, is the lake boundary,
-defining the inner boundary of the land area.
-
-If a domain axis construct does not correspond to a continuous
-physical quantity, then it is not necessary for it to be associated
-with a dimension coordinate construct. For example, this is the case
-for an axis that runs over ocean basins or area types, or for a domain
-axis that indexes a time series at scattered points. These axes are
-discrete axes in CF-netCDF. In such cases cells may be described with
-one-dimensional auxiliary coordinate constructs for which, provided
-that there is a cell bounds array to describe the cell extents, the
-coordinate array is optional, since coordinates are not always well
-defined for such cells. A CF-netCDF geometry container variable is
-used to store cell bounds without coordinates for a discrete axis.
-
-In CF-netCDF, when a geometry container variable is present it
-explicitly describes the geometry type and identifies the node
-coordinate variables that contain the cell vertices. The geometry
-container variable also identifies a node count variable that contains
-the number of nodes per cell when more than one cell is present, and a
-part node count variable that contains the number of nodes per cell
-part when cells are composed of multipart lines, multipart polygons,
-or polygons with holes. When a geometry container variable is not
-present then the bounds contain exactly one part and their geometry
-type is implied by convention: for multidimensional auxiliary
-coordinates each cell is a single polygon, and for all other types of
-coordinate each cell is a single line segment defined by two
-points. In the case of climatological time coordinates, the two points
-of the cell bounds, in conjunction with the cell methods, imply the
-existence of multiple line parts, different subsets of which are
-associated with the different cell methods required to define the
-climatology. For example, when the field construct's data are
-multiannual averages of monthly minima, the implied cell parts define
-the individual months over which the original data was minimised; and
-all of the implied parts taken together define the exact temporal
-extent of the average of the monthly minima.
-=======
 Coordinate constructs (<<figure-dim-aux>>) provide information which locate the cells of the domain and which depend on a subset of the domain axis constructs.
 A coordinate construct consists of an optional data array of the coordinate values spanning the subset of the domain axis constructs, properties to describe the coordinates (in the same sense as for the field construct), an optional data array of cell bounds recording the extents of each cell, and any extra arrays needed to interpret the cell bounds values.
 The data array of the coordinate values is required, execpt for the special cases described below.
@@ -382,7 +273,6 @@
 When a geometry container variable is not present then the bounds contain exactly one part and their geometry type is implied by convention: for multidimensional auxiliary coordinates each cell is a single polygon, and for all other types of coordinate each cell is a single line segment defined by two points.
 In the case of climatological time coordinates, the two points of the cell bounds, in conjunction with the cell methods, imply the existence of multiple line parts, different subsets of which are associated with the different cell methods required to define the climatology.
 For example, when the field construct's data are multiannual averages of monthly minima, the implied cell parts define the individual months over which the original data was minimised; and all of the implied parts taken together define the exact temporal extent of the average of the monthly minima.
->>>>>>> c5f6cc33
 
 [[figure-dim-aux]]
 [caption="Figure {doc-part}.{counter:figure}. ", reftext=Figure {doc-part}.{figure}]
