--- conflicted
+++ resolved
@@ -175,10 +175,6 @@
 .10 August 2017
 . Updated use of WKT-CRS syntax.
 
-<<<<<<< HEAD
-.19 July 2018
-. Issue #139: Added support for variables of type string.
-=======
 .17 October 2017
 . Ticket #164, New Geometries section 7.5.
 
@@ -207,4 +203,6 @@
 
 .17 July 2019
 . #144 - Add <<groups, support for using groups>>.
->>>>>>> f56f3749
+
+.10 September 2019
+. Issue #139: Added support for variables of type string.