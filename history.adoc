--- conflicted
+++ resolved
@@ -7,12 +7,9 @@
 
 === Working version (most recent first)
 
-<<<<<<< HEAD
 * {issues}542{Issue #542}: Clarify and rearrange text of section 4.4 about time coordinate units and calendars; introduce new text and a diagram explaining leap-seconds in existing calendars; define leap_second keyword of units_metadata attribute; define utc and tai calendars; define "datetime" in section 1.3.
 * {issues}166{Issue #166}: Clarify that time coordinate variables must have **`units`** containing **`since`** and a reference time; distinguish between canonical units of time with and without **`since`**.
-=======
 * {issues}367[Issue #367]: Remove the AMIP and GRIB columns from the standard name table format defined by Appendix B.
->>>>>>> 66e31f15
 * {issues}403[Issue #403]: Metadata to encode quantization properties
 * {issues}530[Issue #530]: Define "the most rapidly varying dimension", and use this phrase consistently with the clarification "(the last dimension in CDL order)".
 * {issues}163[Issue #163]: Provide a convention for boundary variables for grids whose cells do not all have the same number of sides.
