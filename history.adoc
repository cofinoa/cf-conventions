--- conflicted
+++ resolved
@@ -4,7 +4,14 @@
 
 [[revhistory, Revision History]]
 == Revision History
+
+=== Working version (most recent first)
+
+* {issues}449[Issue #449]: Typo in end-date in Example 7.12
 * {issues}266[Issue #266]: Updates to some links in the bibliography
+* {issues}286[Issue #286]: Some labels of examples contain "Example" so that their label in the list of examples contains "Example" (affects four examples); corrected captions of three tables and five examples
+* {issues}418[Issue #418]: Add missing examples to TOE (table of examples); corrected captions of three tables and three examples
+* {issues}367[Issue #367]: Delete obsolete references in section 3.3 for mappings of CF standard names to GRIB and PCMDI tables
 * {issues}405[Issue #405]: Update ch. 4.4 text on reference time vs. UDUNIT
 * {issues}406[Issue #406]: Remove duplicate section 8.2 in the conformance document
 * {issues}391[Issue #391]: Correct link to Snyder and typo in the bibliography
@@ -14,13 +21,6 @@
 * {pull-requests}408[Pull request #408]: Deleted a sentence on "rotated Mercator" under `Oblique Mercator` grid mapping in Appendix F
 * {issues}260[Issue #260]: Clarify use of dimensionless units
 * {issues}410[Issue #410]: Delete "on a spherical Earth" from the definition of the `latitude_longitude` grid mapping in Appendix F 
-<<<<<<< HEAD
-* {issues}449[Issue #449]: Typo in end-date in Example 7.12
-=======
-* {issues}286[Issue #286]: Some labels of examples contain "Example" so that their label in the list of examples contains "Example" (affects four examples); corrected captions of three tables and five examples
-* {issues}418[Issue #418]: Add missing examples to TOE (table of examples); corrected captions of three tables and three examples
-* {issues}367[Issue #367]: Delete obsolete references in section 3.3 for mappings of CF standard names to GRIB and PCMDI tables
->>>>>>> 35b7753c
 
 === Version 1.10 (31 August 2022)
 
