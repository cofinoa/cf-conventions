:issues: https://github.com/cf-convention/cf-conventions/issues/
:pull-requests: https://github.com/cf-convention/cf-conventions/pull/
:tickets: https://cfconventions.org/Data/trac.html

[[revhistory, Revision History]]
== Revision History

=== Working version (most recent first)
<<<<<<< HEAD

* {issues}486[Issue #486]: Fix PDF formatting problems and invalid references
=======
* {issues}490[Issue #490]: Simple correction to Example 6.1.2
* {issues}457[Issue #457]: Creation date of the draft Conventions document 
>>>>>>> 34be44d5
* {issues}445[Issue #445]: Updates concerning the Polar Stereographic Grid Mapping
* {issues}468[Issue #468]: Update section 2.3 to clarify recommended character set
* {issues}147[Issue #147]: Clarify the use of compressed dimensions in related variables
* {issues}483[Issue #483]: Add a missing author
* {issues}463[Issue #463]: Convert URLs with HTTP protocol to HTTPS if available, fixed a few dead links
* {issues}383[Issue #383]: Link to the CF website and deleted the Preface section
* {issues}472[Issue #472]: Fix incorrect formating for some \<= symbols
* {issues}458[Issue #458]: Fix broken link to Unidata documentation.
* {issues}423[Issue #423]: Always use "strictly monotonic" when describing coordinate variables
* {issues}420[Issue #420]: Add List of Figures
* {issues}210[Issue #210]: Correct errors in examples H9-H11
* {issues}374[Issue #374]: Clarify rules for packing and unpacking in Section 8.1
* {issues}449[Issue #449]: Typo in end-date in Example 7.12
* {issues}266[Issue #266]: Updates to some links in the bibliography
* {issues}286[Issue #286]: Some labels of examples contain "Example" so that their label in the list of examples contains "Example" (affects four examples); corrected captions of three tables and five examples
* {issues}418[Issue #418]: Add missing examples to TOE (table of examples); corrected captions of three tables and three examples
* {issues}367[Issue #367]: Delete obsolete references in section 3.3 for mappings of CF standard names to GRIB and PCMDI tables
* {issues}405[Issue #405]: Update ch. 4.4 text on reference time vs. UDUNIT
* {issues}406[Issue #406]: Remove duplicate section 8.2 in the conformance document
* {issues}391[Issue #391]: Correct link to Snyder and typo in the bibliography
* {issues}437[Issue #437]: Correct link to NUG in the bibliography
* {issues}428[Issue #428]: Recording deployment positions
* {issues}430[Issue #430]: Clarify the function of the `cf_role` attribute
* {pull-requests}408[Pull request #408]: Deleted a sentence on "rotated Mercator" under `Oblique Mercator` grid mapping in Appendix F
* {issues}265[Issue #265]: Clarification of the requirements on bounds variable attributes
* {issues}260[Issue #260]: Clarify use of dimensionless units
* {issues}410[Issue #410]: Delete "on a spherical Earth" from the definition of the `latitude_longitude` grid mapping in Appendix F 
* {issues}153[Issue #153]: Reference UGRID conventions in CF

=== Version 1.10 (31 August 2022)

* {pull-requests}378[Pull request #378]: Fixed missing semicolon in example 7.16
* {issues}366[Issue #366]: Clarify the intention of standard names
* {issues}352[Issue #352]: Correct errors in description of lossy compression by coordinate subsampling
* {issues}345[Issue #345]: Reformat the revision history
* {issues}349[Issue #349]: Delete unnecessary Conventions attribute in two examples
* {issues}162[Issue #162]: Delete incorrect missing_data attributes of time coordinate variables in two examples
* {issues}129[Issue #129]: timeSeries featureType with a forecast/reference time dimension?

=== Version 1.9 (10 September 2021)

* {issues}327[Issue #327]: Lossy compression by coordinate subsampling, including new Appendix J ("Coordinate Subsampling Methods")
* {issues}323[Issue #323]: Update data model figures for the Domain
* {issues}319[Issue #319]: Restrict "gregorian" label to only dates in the Gregorian calendar
* {issues}298[Issue #298]: Interpretation of negative years in the units attribute
* {issues}314[Issue #314]: Correction to the definition of "ocean sigma over z coordinate" in Appendix D
* {issues}313[Issue #313]: Clarification of the handling of leap seconds
* {issues}304[Issue #304]: Clarify formula terms definitions
* {issues}301[Issue #301]: Introduce the CF domain variable.
* {issues}288[Issue #288]: Remove unnecessary line from table in section 9.3.1
* {issues}284[Issue #284]: Fix the mention of example 6.1.2 in the example list
* {issues}273[Issue #273]: State the principles for design of the CF conventions
* {issues}295[Issue #295]: Correction of figures and their description
* {issues}243[Issue #243]: Rewording changes relating to the new integer types
* {issues}222[Issue #222]: Allow CRS WKT to represent the CRS without requiring reader to compare with grid mapping parameters
* {issues}193[Issue #193]: Figures to clarify the order of the vertices of cell bounds
* {issues}271[Issue #271]: Extend the CF data model for geometries
* {issues}272[Issue #272]: Remove unnecessary netCDF dimensions from some examples
* {issues}258[Issue #258]: Clarification of geostationary projection items
* {issues}216[Issue #216]: New text describing usage of ancillary variables as status/quality flags
* {issues}159[Issue #159]: Incorporate the CF data model into the conventions in new Appendix I
* {issues}253[Issue #253]: Update PROJ links in Appendix F
* {pull-requests}236[Pull request #236]: Fixed the link in the COARDS reference
* {issues}243[Issue #243]: Add new integer types to CF
* {issues}238[Issue #238]: Clarifications to ancillary variables text and examples
* {issues}230[Issue #230]: Correct inconsistency in units of geostationary projection

=== Version 1.8 (11 February 2020)

* {issues}223[Issue #223]: Axis Order for CRS-WKT grid mappings
* {issues}212[Issue #212]: Inconsistent usage of false_easting and false_northing in grid mappings definitions and in examples
* {issues}218[Issue #218]: Taxon Names and Identifiers.
* {issues}203[Issue #203]: Clarifications to use of groups.
* {issues}213[Issue #213]: Missing `s`s in grid mapping description texts.
* {pull-requests}202[Pull request #202]: Fix Section 7 examples numbering in the list of examples
* {issues}198[Issue #198]: Clarification of use of standard region names in "region" variables.
* {issues}179[Issue #179]: Don't require longitude and Latitude for projected coordinates.
* {issues}139[Issue #139]: Added support for variables of type string.
* {issues}186[Issue #186]: Minor corrections to Example 5.10, Section 9.5 & Appendix F
* {issues}136[Issue #136]: Missing trajectory dimension in H.22
* {issues}144[Issue #144]: Add <<groups, support for using groups>>.
* {issues}128[Issue #128]: Add definition of 'name_strlen' dimension where missing in Appendix H CDL examples.
* {pull-requests}142[Pull request #142]: Fix bad reference to an example in section 6.1 "Labels".
* {issues}155[Issue #155], {issues}156[Issue #156]: Allow alternate grid mappings for geometry containers. When node_count attribute is missing, require the dimension of the node coordinate variables to be one of the dimensions of the data variable.
* {pull-requests}146[Pull request #146]: Typos (plural dimensions) in section H
* {tickets}164.html[Ticket #164]: Add bounds attribute to first geometry CDL example.
* {tickets}164.html[Ticket #164]: Replace axis with bounds for coordinate variables related to geometry node variables.
* {tickets}164.html[Ticket #164]: Add Tim Whiteaker and Dave Blodgett as authors.
* {tickets}164.html[Ticket #164]: Remove geometry attribute from lat/lon variables in examples.
* {tickets}164.html[Ticket #164]: If coordinates attribute is carried by geometry container, require coordinate variables which correspond to node coordinate variables to have the corresponding axis attribute.
* {tickets}164.html[Ticket #164]: Implement suggestions from trac ticket comments.
* {tickets}164.html[Ticket #164]: New Geometries section 7.5.

=== Version 1.7 (7 August 2017)

* Updated use of WKT-CRS syntax.
* Trivial updates to links for COARDS and UDUNITS in the bibliography.
* Updated the links and references to NUG (The NetCDF User Guide), to refer to the current version.
* A few formatting tweaks.
* {tickets}140.html[Ticket #140]: Added 3 paragraphs and an example to Chapter 7, Section 7.1.
* {tickets}100.html[Ticket #100]: Clarifications to the preamble of sections 4 and 5.
* {tickets}70.html[Ticket #70]: Connecting coordinates to Grid Mapping variables: revisions in Section 5.6 and Examples 5.10 and 5.12
* {tickets}104.html[Ticket #104]: Clarify the interpretation of scalar coordinate variables, changes in sections 5.7 and 6.1
* {tickets}102.html[Ticket #102]: additional cell_methods, changes in Appendix E and section 7.3
* {tickets}80.html[Ticket #80]: added attributes to AppF Table F1, changes in section 5.6 and 5.6.1.
* {tickets}86.html[Ticket #86]: Allow coordinate variables to be scaled integers, affects two table rows in Appendix A.
* {tickets}138.html[Ticket #138]: Clarification of false_easting / false_northing (Table F.1)
* {tickets}76.html[Ticket #76]: More than one name in Conventions attribute (section 2.6.1)
* {tickets}109.html[Ticket #109]: resolve inconsistency of positive and standard_name attributes (section 4.3)
* {tickets}75.html[Ticket #75]: fix documentation and definitions of 3 grid mapping definitions
* {tickets}143.html[Ticket #143]: Supplement the definitions of dimensionless vertical coordinates
* {tickets}85.html[Ticket #85]: Added sentence to bottom of first para in Section 9.1 "Features and feature types".  Added Links column in Section 9.1. Replaced first para in Section 9.6. "Missing Data". Added verbiage to Section 2.5.1, "Missing data...".  Added sentence to Appendix A "Description" "missing_value" and "Fill_Value".
* {tickets}145.html[Ticket #145]: Add new sentence to bottom of Section 7.2, Add new Section 2.6.3, "External variables". Add "External variable" attribute to Appendix A.
* {tickets}74.html[Ticket #74]: Removed "sea_water_speed" from flag values example and added Note at bottom of Example 3.3 in Chapter 3.  Also added a sentence to Appendix C Standard Name Modifiers "number of observations" and and a sentence to "status_flag_modifiers"
* {tickets}103.html[Ticket #103]: Corrections to Appendices A and H, finish the ticket with remaining changes to Appendix H.
* {tickets}72.html[Ticket #72]: Adding the geostationary projection.
* {tickets}92.html[Ticket #92]: Add oblique mercator projection
* {tickets}87.html[Ticket #87]: Allow comments in coordinate variables
* {tickets}77.html[Ticket #77]: Add sinusoidal projection
* {tickets}149.html[Ticket #149]: correction of standard name in example 7.3
* {tickets}148.html[Ticket #148]: Added maximum_absolute_value, minimum_absolute_value and mean_absolute_value to cell methods in Appendix E
* {tickets}118.html[Ticket #118]: Add geoid_name and geopotential_datum_name to the list of Grid Mapping Attributes.
* {tickets}123.html[Ticket #123]: revised section 3.3
* {tickets}73.html[Ticket #73]: renamed Appendix G to Revision History
* {tickets}31.html[Ticket #31], add new attribute **`actual_range`**.
* {tickets}141.html[Ticket #141], update affiliation organisations for Jonathan Gregory and Phil Bentley.
* {tickets}103.html[Ticket #103] updated Type and Use values for some attributes in <<attribute-appendix>> and added "special purpose" value. In <<appendix-examples-discrete-geometries>>, updated coordinate values for the variables in some examples to correct omissions.
* {tickets}71.html[Ticket #71], correction of <<vertical-perspective>> projection.
* {tickets}67.html[Ticket #67], remove deprecation of "missing_value" from <<attribute-appendix>>.
* {tickets}93.html[Ticket #93]: Added two new dimensionless coordinates to Appendix D.
* Ticket #69. Added Section 5.6.1, Use of the CRS Well-known Text Format and related changes.
* {tickets}65.html[Ticket #65]: add range entry in Appendix E.
* {tickets}64.html[Ticket #64]: section 7.3 editorial correction, replace "cell_bounds" with "bounds".
* {tickets}61.html[Ticket #61]: two new cell methods in Appendix E.

=== Version 1.6 (5 December 2011)

* {tickets}37.html[Ticket #37]: Added Chapter 9, Discrete Sampling Geometries, and a related Appendix H, and revised several other chapters.
* In Appendix H (Annotated Examples of Discrete Geometries), updated standard names "station_description" and "station_wmo_id" to "platform_name" and "platform_id".

=== Version 1.5 (25 October 2010)

* {tickets}47.html[Ticket #47]: error in example 7.4
* {tickets}51.html[Ticket #51]: syntax consistency for dimensionless vertical coordinate definitions
* {tickets}56.html[Ticket #56]: typo in CF conventions doc
* {tickets}57.html[Ticket #57]: fix for broken URLs in CF Conventions document
* {tickets}58.html[Ticket #58]: remove deprecation of "missing_value" attribute
* {tickets}49.html[Ticket #49]: clarification of flag_meanings attribute
* {tickets}33.html[Ticket #33]: cell_methods for statistical indices
* {tickets}45.html[Ticket #45]: Fixed defect of outdated Conventions attribute.
* {tickets}44.html[Ticket #44]: Fixed defect by clarifying that coordinates indicate gridpoint location in <<coordinate-types>>.
* Fixed defect in Mercator section of <<appendix-grid-mappings>> by updating to version 12 of Grid Map Names.
* {tickets}34.html[Ticket #34]: Added grid mappings Lambert Cylindrical Equal Area, Mercator, and Orthographic to <<appendix-grid-mappings>>.

=== Version 1.4 (27 February 2009)

* {tickets}17.html[Ticket #17]: Changes related to removing ambiguity in <<cell-methods>>.
* {tickets}36.html[Ticket #36]: Fixed defect related to subsection headings in <<parametric-v-coord>>.
* {tickets}35.html[Ticket #35]: Fixed defect in wording of <<coordinate-system>>.
* {tickets}32.html[Ticket #32]: Fixed defect in <<coordinate-system>>.
* {tickets}30.html[Ticket #30]: Fixed defect in <<atm-sigma-coord-ex,Example 4.3, “Atmosphere sigma coordinate”>>.

=== Version 1.3 (4 May 2008)

* {tickets}26.html[Ticket #26]: <<flags>>, <<attribute-appendix>>, <<standard-name-modifiers>> : Enhanced the Flags definition to support bit field notation using a **`flag_masks`** attribute.

=== Version 1.2 (4 May 2008)

* {tickets}25.html[Ticket #25]: <<table-supported-units,Table 3.1, "Supported Units">> : Corrected Prefix for Factor "1e-2" from "deci" to "centi".
* {tickets}18.html[Ticket #18]: <<grid-mappings-and-projections>>, <<appendix-grid-mappings>> : Additions and revisions to CF grid mapping attributes to support the specification of coordinate reference system properties

=== Version 1.1 (17 January 2008)

* 17 January 2008: <<coordinate-types>>, <<coordinate-system>>: Made changes regarding use of the axis attribute to identify horizontal coordinate variables.
* 17 January 2008: Changed text to refer to rules of CF governance, and provisional status.
* 21 March 2006: Added <<atmosphere-natural-log-pressure-coordinate,the section called "Atmosphere natural log pressure coordinate">>.
* 21 March 2006: Added <<azimuthal-equidistant,the section called "Azimuthal equidistant">>.
* 25 November 2005: <<atmosphere-hybrid-height-coordinate,the section called "Atmosphere hybrid height coordinate">> : Fixed definition of atmosphere hybrid height coordinate.
* 22 October 2004: Added <<lambert-conformal-projection>>.
* 20 September 2004: <<cell-methods>> : Changed several incorrect occurrences of the cell method **`"standard deviation"`** to **`"standard_deviation"`**.
* 1 July 2004: <<multiple-forecasts-from-single-analysis>> : Added **`positive`** attribute to the scalar coordinate p500 to make it unambiguous that the pressure is a vertical coordinate value.
* 1 July 2004: <<scalar-coordinate-variables>> : Added note that use of scalar coordinate variables inhibits interoperability with COARDS conforming applications.
* 14 June 2004: <<polar-stereographic,the section called "Polar Stereographic">> : Added **`latitude_of_projection_origin`** map parameter.
* 14 June 2004: Added <<lambert-azimuthal-equal-area,the section called “Lambert azimuthal equal area”>>.

=== Version 1.0 (28 October 2003)

Initial release.<|MERGE_RESOLUTION|>--- conflicted
+++ resolved
@@ -6,13 +6,10 @@
 == Revision History
 
 === Working version (most recent first)
-<<<<<<< HEAD
 
 * {issues}486[Issue #486]: Fix PDF formatting problems and invalid references
-=======
 * {issues}490[Issue #490]: Simple correction to Example 6.1.2
 * {issues}457[Issue #457]: Creation date of the draft Conventions document 
->>>>>>> 34be44d5
 * {issues}445[Issue #445]: Updates concerning the Polar Stereographic Grid Mapping
 * {issues}468[Issue #468]: Update section 2.3 to clarify recommended character set
 * {issues}147[Issue #147]: Clarify the use of compressed dimensions in related variables
