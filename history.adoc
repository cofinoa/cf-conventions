﻿[[revhistory, Revision History]]
== Revision History

.14 June 2004
. Added <<lambert-azimuthal-equal-area,the section called “Lambert azimuthal equal area”>>.
. <<polar-stereographic,the section called "Polar Stereographic">> : Added **`latitude_of_projection_origin`** map parameter.

.1 July 2004
. <<scalar-coordinate-variables>> : Added note that use of scalar coordinate variables inhibits interoperability with COARDS conforming applications.
. <<multiple-forecasts-from-single-analysis>> : Added **`positive`** attribute to the scalar coordinate p500 to make it unambiguous that the pressure is a vertical coordinate value.

.20 September 2004
. <<cell-methods>> : Changed several incorrect occurances of the cell method **`"standard deviation"`** to **`"standard_deviation"`**.

.22 October 2004
. Added <<lambert-conformal-projection>>.

.25 November 2005
. <<atmosphere-hybrid-height-coordinate,the section called "Atmosphere hybrid height coordinate">> : Fixed definition of atmosphere hybrid height coordinate.

.21 March 2006
. Added <<azimuthal-equidistant,the section called "Azimuthal equidistant">>.
. Added <<atmosphere-natural-log-pressure-coordinate,the section called "Atmosphere natural log pressure coordinate">>.

.17 January 2008
. <<preface>> : Changed text to refer to rules of CF governance, and provisional status.
. <<coordinate-types>> , <<coordinate-system>> : Made changes regarding use of the axis attribute to identify horizontal coordinate variables.
. Changed document version to 1.1.

.4 May 2008
. <<grid-mappings-and-projections>>, <<appendix-grid-mappings>> : Additions and revisions to CF grid mapping attributes to support the specification of coordinate reference system properties link:$$http://cf-trac.llnl.gov/trac/ticket/18$$[(Trac ticket #18)].
. <<table-supported-units,Table 3.1, "Supported Units">> : Corrected Prefix for Factor "1e-2" from "deci" to "centi". link:$$http://cf-trac.llnl.gov/trac/ticket/25$$[(Trac ticket #25)].
. Changed document version to 1.2.

.15 July 2008
. <<flags>> , <<attribute-appendix>> , <<standard-name-modifiers>> : Enhanced the Flags definition to support bit field notation using a **`flag_masks`** attribute. link:$$http://cf-trac.llnl.gov/trac/ticket/26$$[(Trac ticket #26)].
. Changed document version to 1.3.

.9 October 2008
. Fixed defect in <<atm-sigma-coord-ex,Example 4.3, “Atmosphere sigma coordinate”>>. link:$$http://cf-trac.llnl.gov/trac/ticket/30$$[(Trac ticket #30)].
. Fixed defect in <<coordinate-system>>. link:$$http://cf-trac.llnl.gov/trac/ticket/32$$[(Trac ticket #32)].

.7 November 2008
. Fixed defect in wording of <<coordinate-system>>. link:$$http://cf-trac.llnl.gov/trac/ticket/35$$[(Trac ticket #35)].
. Fixed defect related to subsection headings in <<dimensionless-v-coord>>. link:$$http://cf-trac.llnl.gov/trac/ticket/36$$[(Trac ticket #36)].

.10 December 2008
. Changes related to removing ambiguity in <<cell-methods>>. link:$$http://cf-trac.llnl.gov/trac/ticket/17$$[(Trac ticket #17)].
. Changed document version to 1.4.

.11 December 2008
. Added grid mappings Lambert Cylindrical Equal Area, Mercator, and Orthographic to <<appendix-grid-mappings>>. link:$$http://cf-trac.llnl.gov/trac/ticket/34$$[(Trac ticket #34)].

.12 December 2008
. Fixed defect in Mercator section of <<appendix-grid-mappings>> by updating to version 12 of Grid Map Names (see link:$$http://cf-trac.llnl.gov/trac/wiki/GridMapNames?version=12$$[]).

.27 February 2009
. Fixed defect by clarifying that coordinates indicate gridpoint location in <<coordinate-types>>. link:$$http://cf-trac.llnl.gov/trac/ticket/44$$[(Trac ticket #44)].
. Fixed defect of outdated Conventions attribute. link:$$http://cf-trac.llnl.gov/trac/ticket/45$$[(Trac ticket #45)].

.25 October 2010
Minor revisions requested by Jonathan Gregory.
Revisions 33 and 49 were closed after discussions; the rest had elicited no objections.

. Ticket 33, cell_methods for statistical indices
. Ticket 49, clarification of flag_meanings attribute
. Ticket 58, remove deprecation of "missing_value" attribute

. Ticket 57, fix for broken URLs in CF Conventions document
. Ticket 56, typo in CF conventions doc
. Ticket 51, syntax consistency for dimensionless vertical coordinate definitions
. Ticket 47, error in example 7.4
. Changed document version to 1.5.
. New chapter, ticket 37 Changed document version to 1.6.

.22 June 2011
Ticket 37. Added Chapter 9, Discrete Sampling Geometries, and a related Appendix H, and revised several other chapters.

.5 December 2011
In Appendix H (Annotated Examples of Descrete Geometries), updated standard names "station_description" and "station_wmo_id" to "platform_name" and "platform_id".

.23 December 2015
Re-do several changes which had previously been made in an earlier draft of version 1.7:

. Ticket 61, two new cell methods in Appendix E.
. Ticket 64, section 7.3 editorial correction, replace "cell_bounds" with "bounds".
. Ticket 65, add range entry in Appendix E.
. Ticket 69. Added Section 5.6.1, Use of the CRS Well-known Text Format and related changes.
. Ticket 93, Added two new dimensionless coordinates to Appendix D.

.20 January 2016
. link:$$http://cf-trac.llnl.gov/trac/ticket/67$$[Ticket 67], remove
deprecation of "missing_value" from <<attribute-appendix>>.
. link:$$http://cf-trac.llnl.gov/trac/ticket/71$$[Ticket #71], correction of <<vertical-perspective>> projection.

.29 February 2016
. link:$$http://cf-trac.llnl.gov/trac/ticket/103$$[Ticket 103] updated Type and Use values for some attributes in <<attribute-appendix>> and added "special purpose" value. In <<appendix-examples-discrete-geometries>>, updated coordinate values for the variables in some examples to correct omissions.

.30 March 2016
. link:$$http://cf-trac.llnl.gov/trac/ticket/141$$[Ticket 141], update
affiliation organisations for Jonathan Gregory and Phil Bentley.

.27 July 2016
. link:$$http://cf-trac.llnl.gov/trac/ticket/31$$[Ticket 31],
add new attribute **`actual_range`**.

.7 February 2017
. renamed Appendix G to Revision History, as in Trac Ticket 73.
. revised section 3.3 for Trac ticket 123.

.14 February 2017
. Ticket #118, Add geoid_name and geopotential_datum_name to the list of
Grid Mapping Attributes.
. Ticket #148, Added maximum_absolute_value, minimum_absolute_value and
mean_absolute_value to cell methods in Appendix E
. Ticket #149, correction of standard name in example 7.3

.15 February 2017
. Ticket #77, Add sinusoidal projection
. Ticket #87, Allow comments in coordinate variables
. Ticket #92, Add oblique mercator projection
. Ticket #72, Adding the geostationary projection.

.16 February 2017
. Ticket #103, Corrections to Appendices A and H, finish the ticket with remaining changes to Appendix H.

.21 February 2017 
. Ticket #74, Removed "sea_water_speed" from flag values example and added Note at 
bottom of Example 3.3 in Chapter 3.  Also added a sentence to Appendix C Standard Name 
Modifiers "number of observations" and and a sentence to "status_flag_modifiers"

.7 March 2017
. Ticket #145, Add new sentence to bottom of Section 7.2, Add new Section 2.6.3, "External variables", 
Add "External variable" attribute to Appendix A.

.08 March 2017
. Ticket #85, Added sentence to bottom of first para in Section 9.1 "Features and feature types".  Added Links column in Section 9.1
Replaced first para in Section 9.6. "Missing Data". Added verbiage to Section 2.5.1, "Missing data...".  Added sentence to Appendix A 
"Description" "missing_value" and "Fill_Value".
. Ticket #143, Supplement the definitions of dimensionless vertical coordinates

.09 March 2017
. Ticket #75, fix documentation and definitions of 3 grid mapping definitions

.23 March 2017
. Ticket #109, resolve inconsistency of positive and standard_name attributes (section 4.3)
. Ticket #76, More than one name in Conventions attribute (section 2.6.1)
. Ticket #138, Clarification of false_easting / false_northing (Table F.1)
. Ticket #86, Allow coordinate variables to be scaled integers, affects two table rows in Appendix A.

.27 March 2017
. Ticket #80, added attributes to AppF Table F1, changes in section 5.6 and 5.6.1.

.28 March 2017
. Ticket #102, additional cell_methods, changes in Appendix E and section 7.3
. Ticket #104, Clarify the interpretation of scalar coordinate variables, changes in sections 5.7 and 6.1

.06 April 2017
. Ticket #70, Connecting coordinates to Grid Mapping variables: revisions in Section 5.6 and Examples 5.10 and 5.12

.25 April 2017
. Ticket #100, Clarifications to the preamble of sections 4 and 5.

.29 June 2017
. Ticket #140, Added 3 paragraphs and an example to Chapter 7, Section 7.1.

.18 July 2017
. a few formatting tweaks
. Where appropriate, changed document version from 1.6 to 1.7, and 1.7 (DRAFT) to 1.7.

.1 August 2017
. Updated the links and references to NUG (The NetCDF User Guide), to refer to the current version.
. Trivial updates to links for COARDS and UDUNITS in the bibliography.

.10 August 2017
. Updated use of WKT-CRS syntax.

.17 October 2017
. Ticket #164, New Geometries section 7.5.

.13 December 2017
. Ticket #164, Implement suggestions from trac ticket comments.

.24 January 2018
. Ticket #164, If coordinates attribute is carried by geometry container, require coordinate variables which correspond to node coordinate variables to have the corresponding axis attribute.

.24 January 2018
. Ticket #164, Remove geometry attribute from lat/lon variables in examples. 

.20 April 2018
. Ticket #164, Add Tim Whiteaker and Dave Blodgett as authors.

.09 May 2018
. Ticket #164, Replace axis with bounds for coordinate variables related to geometry node variables.

.25 June 2018
. Ticket #164, Add bounds attribute to first geometry CDL example.

.14 November 2018
. link:$$https://github.com/cf-convention/cf-conventions/pull/146$$[Pull request #146]: Typos (plural dimensions) in section H

.15 May 2019
. link:$$https://github.com/cf-convention/cf-conventions/issues/155$$[Issues #155], link:$$https://github.com/cf-convention/cf-conventions/issues/156$$[#156]: Allow alternate grid mappings for geometry
containers. When node_count attribute is missing, require the dimension of the
node coordinate variables to be one of the dimensions of the data variable.

.17 July 2019
. link:$$https://github.com/cf-convention/cf-conventions/pull/142$$[Pull request #142]: Fix bad reference to an example in section 6.1 "Labels".

.17 July 2019
. link:$$https://github.com/cf-convention/cf-conventions/issues/128$$[Issue #128]: Add definition of 'name_strlen' dimension where missing in Appendix H CDL examples.

.17 July 2019
. link:$$https://github.com/cf-convention/cf-conventions/issues/144$$[Issue #144]: Add <<groups, support for using groups>>.

.22 July 2019
. link:$$https://github.com/cf-convention/cf-conventions/issues/136$$[Issue #136]: Missing trajectory dimension in H.22

.22 August 2019
. link:$$https://github.com/cf-convention/cf-conventions/issues/186$$[Issue #186]: Minor corrections to Example 5.10, Section 9.5 & Appendix F

.10 September 2019
. link:$$https://github.com/cf-convention/cf-conventions/issues/139$$[Issue #139]: Added support for variables of type string.

.10 September 2019
. Issue #139: Added support for variables of type string.

.10 September 2019
. link:$$https://github.com/cf-convention/cf-conventions/issues/179$$[Issue #179]: Don't require longitude and Latitude for projected coordinates.

.10 September 2019
. link:$$https://github.com/cf-convention/cf-conventions/issues/198$$[Issue #198]: Clarification of use of standard region names in "region" variables.

.10 September 2019
. link:$$https://github.com/cf-convention/cf-conventions/pull/202$$[Pull request #202]: Fix Section 7 examples numbering in the list of examples

.28 December 2019
. link:$$https://github.com/cf-convention/cf-conventions/issues/213$$[Issue #213]: Missing `s`s in grid mapping description texts.

.29 December 2019
. link:$$https://github.com/cf-convention/cf-conventions/issues/203$$[Issue #203]: Clarifications to use of groups.

.11 January 2020
. link:$$https://github.com/cf-convention/cf-conventions/issues/218$$[Issue #218]: Taxon Names and Identifiers.

.28 January 2020
. link:$$https://github.com/cf-convention/cf-conventions/issues/212$$[Issue #212]: Inconsistent usage of false_easting and false_northing in grid mappings definitions and in examples

.30 January 2020
. link:$$https://github.com/cf-convention/cf-conventions/issues/223$$[Issue #223]: Axis Order for CRS-WKT grid mappings

.20 February 2020
. #230 - Correct inconsistency in units or geostationary projection

.2 June 2020
. link:$$https://github.com/cf-convention/cf-conventions/issues/259$$[Issue #259]: Clarify geostationary projection items

.11 June 2020
. link:$$https://github.com/cf-convention/cf-conventions/pull/193$$[Issue #193]: Added two figures to clarify order of vertex coordinates in lon/lat bnds variables

.6 July 2020
. link:$$https://github.com/cf-convention/cf-conventions/issues/222$$[Issue #222]: Allow CRS WKT to represent the CRS without requiring reader to compare with grid mapping parameters.

.15 July 2020
. link:$$https://github.com/cf-convention/cf-conventions/issues/284$$[Issue #284]: Example 6.1.2 not listed in list of examples

.15 July 2020
. link:$$https://github.com/cf-convention/cf-conventions/issues/288$$[Issue #288]: Third table in section 9.3.1 list four elements but related text and other table mention three elements

.23 November 2020
. link:$$https://github.com/cf-convention/cf-conventions/issues/301$$[Issue #301]: Introducing a CF domain variable.

.28 September 2020
. link:$$https://github.com/cf-convention/cf-conventions/issues/273$$[Issue #273]: State the principles for design of the CF conventions

<<<<<<< HEAD
.10 August 2021
. link:$$https://github.com/cf-convention/cf-conventions/issues/323$$[Issue #323]: Update data model figures for the Domain, and provide new image creation source code
=======
.06 March 2021
. link:$$https://github.com/cf-convention/cf-conventions/issues/304$$[Issue #304]: Clarify some formula terms definitions

.10 March 2021
. link:$$https://github.com/cf-convention/cf-conventions/issues/313$$[Issue #313]: Clarification of the handling of leap seconds

.24 May 2021
. link:$$https://github.com/cf-convention/cf-conventions/issues/314$$[Issue #314]: Correction to the definition of "ocean sigma over z coordinate" in Appendix D

.2 July 2021
. link:$$https://github.com/cf-convention/cf-conventions/issues/298$$[Issue #298]: Interpretation of negative years in the units attribute
. link:$$https://github.com/cf-convention/cf-conventions/issues/319$$[Issue #319]: Restrict "gregorian" label to only dates in the Gregorian calendar

.24 August 2021
. Added <<compression-by-coordinate-subsampling, Section 8.3, "Lossy Compression by Coordinate Subsampling">>.
. Updated definitions in chapter 1 and Appendix A
. Added <<appendix-coordinate-subsampling, Appendix J, "Coordinate Subsampling Methods">>.
>>>>>>> 13605055
<|MERGE_RESOLUTION|>--- conflicted
+++ resolved
@@ -273,10 +273,6 @@
 .28 September 2020
 . link:$$https://github.com/cf-convention/cf-conventions/issues/273$$[Issue #273]: State the principles for design of the CF conventions
 
-<<<<<<< HEAD
-.10 August 2021
-. link:$$https://github.com/cf-convention/cf-conventions/issues/323$$[Issue #323]: Update data model figures for the Domain, and provide new image creation source code
-=======
 .06 March 2021
 . link:$$https://github.com/cf-convention/cf-conventions/issues/304$$[Issue #304]: Clarify some formula terms definitions
 
@@ -290,8 +286,10 @@
 . link:$$https://github.com/cf-convention/cf-conventions/issues/298$$[Issue #298]: Interpretation of negative years in the units attribute
 . link:$$https://github.com/cf-convention/cf-conventions/issues/319$$[Issue #319]: Restrict "gregorian" label to only dates in the Gregorian calendar
 
+.10 August 2021
+. link:$$https://github.com/cf-convention/cf-conventions/issues/323$$[Issue #323]: Update data model figures for the Domain, and provide new image creation source code
+
 .24 August 2021
 . Added <<compression-by-coordinate-subsampling, Section 8.3, "Lossy Compression by Coordinate Subsampling">>.
 . Updated definitions in chapter 1 and Appendix A
-. Added <<appendix-coordinate-subsampling, Appendix J, "Coordinate Subsampling Methods">>.
->>>>>>> 13605055
+. Added <<appendix-coordinate-subsampling, Appendix J, "Coordinate Subsampling Methods">>.