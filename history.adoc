﻿[[revhistory, Revision History]]
== Revision History

.14 June 2004
. Added <<lambert-azimuthal-equal-area,the section called “Lambert azimuthal equal area”>>.
. <<polar-stereographic,the section called "Polar Stereographic">> : Added **`latitude_of_projection_origin`** map parameter.

.1 July 2004
. <<scalar-coordinate-variables>> : Added note that use of scalar coordinate variables inhibits interoperability with COARDS conforming applications.
. <<multiple-forecasts-from-single-analysis>> : Added **`positive`** attribute to the scalar coordinate p500 to make it unambiguous that the pressure is a vertical coordinate value.

.20 September 2004
. <<cell-methods>> : Changed several incorrect occurances of the cell method **`"standard deviation"`** to **`"standard_deviation"`**.

.22 October 2004
. Added <<lambert-conformal-projection>>.

.25 November 2005
. <<atmosphere-hybrid-height-coordinate,the section called "Atmosphere hybrid height coordinate">> : Fixed definition of atmosphere hybrid height coordinate.

.21 March 2006
. Added <<azimuthal-equidistant,the section called "Azimuthal equidistant">>.
. Added <<atmosphere-natural-log-pressure-coordinate,the section called "Atmosphere natural log pressure coordinate">>.

.17 January 2008
. <<preface>> : Changed text to refer to rules of CF governance, and provisional status.
. <<coordinate-types>> , <<coordinate-system>> : Made changes regarding use of the axis attribute to identify horizontal coordinate variables.
. Changed document version to 1.1.

.4 May 2008
. <<grid-mappings-and-projections>>, <<appendix-grid-mappings>> : Additions and revisions to CF grid mapping attributes to support the specification of coordinate reference system properties link:$$http://cf-trac.llnl.gov/trac/ticket/18$$[(Trac ticket #18)].
. <<table-supported-units,Table 3.1, "Supported Units">> : Corrected Prefix for Factor "1e-2" from "deci" to "centi". link:$$http://cf-trac.llnl.gov/trac/ticket/25$$[(Trac ticket #25)].
. Changed document version to 1.2.

.15 July 2008
. <<flags>> , <<attribute-appendix>> , <<standard-name-modifiers>> : Enhanced the Flags definition to support bit field notation using a **`flag_masks`** attribute. link:$$http://cf-trac.llnl.gov/trac/ticket/26$$[(Trac ticket #26)].
. Changed document version to 1.3.

.9 October 2008
. Fixed defect in <<atm-sigma-coord-ex,Example 4.3, “Atmosphere sigma coordinate”>>. link:$$http://cf-trac.llnl.gov/trac/ticket/30$$[(Trac ticket #30)].
. Fixed defect in <<coordinate-system>>. link:$$http://cf-trac.llnl.gov/trac/ticket/32$$[(Trac ticket #32)].

.7 November 2008
. Fixed defect in wording of <<coordinate-system>>. link:$$http://cf-trac.llnl.gov/trac/ticket/35$$[(Trac ticket #35)].
. Fixed defect related to subsection headings in <<dimensionless-v-coord>>. link:$$http://cf-trac.llnl.gov/trac/ticket/36$$[(Trac ticket #36)].

.10 December 2008
. Changes related to removing ambiguity in <<cell-methods>>. link:$$http://cf-trac.llnl.gov/trac/ticket/17$$[(Trac ticket #17)].
. Changed document version to 1.4.

.11 December 2008
. Added grid mappings Lambert Cylindrical Equal Area, Mercator, and Orthographic to <<appendix-grid-mappings>>. link:$$http://cf-trac.llnl.gov/trac/ticket/34$$[(Trac ticket #34)].

.12 December 2008
. Fixed defect in Mercator section of <<appendix-grid-mappings>> by updating to version 12 of Grid Map Names (see link:$$http://cf-trac.llnl.gov/trac/wiki/GridMapNames?version=12$$[]).

.27 February 2009
. Fixed defect by clarifying that coordinates indicate gridpoint location in <<coordinate-types>>. link:$$http://cf-trac.llnl.gov/trac/ticket/44$$[(Trac ticket #44)].
. Fixed defect of outdated Conventions attribute. link:$$http://cf-trac.llnl.gov/trac/ticket/45$$[(Trac ticket #45)].

.25 October 2010
Minor revisions requested by Jonathan Gregory.
Revisions 33 and 49 were closed after discussions; the rest had elicited no objections.

. Ticket 33, cell_methods for statistical indices
. Ticket 49, clarification of flag_meanings attribute
. Ticket 58, remove deprecation of "missing_value" attribute

. Ticket 57, fix for broken URLs in CF Conventions document
. Ticket 56, typo in CF conventions doc
. Ticket 51, syntax consistency for dimensionless vertical coordinate definitions
. Ticket 47, error in example 7.4
. Changed document version to 1.5.
. New chapter, ticket 37 Changed document version to 1.6.

.22 June 2011
Ticket 37. Added Chapter 9, Discrete Sampling Geometries, and a related Appendix H, and revised several other chapters.

.5 December 2011
In Appendix H (Annotated Examples of Descrete Geometries), updated standard names "station_description" and "station_wmo_id" to "platform_name" and "platform_id".

.23 December 2015
Re-do several changes which had previously been made in an earlier draft of version 1.7:

. Ticket 61, two new cell methods in Appendix E.
. Ticket 64, section 7.3 editorial correction, replace "cell_bounds" with "bounds".
. Ticket 65, add range entry in Appendix E.
. Ticket 69. Added Section 5.6.1, Use of the CRS Well-known Text Format and related changes.
. Ticket 93, Added two new dimensionless coordinates to Appendix D.

.20 January 2016
. link:$$http://cf-trac.llnl.gov/trac/ticket/67$$[Ticket 67], remove
deprecation of "missing_value" from <<attribute-appendix>>.
. link:$$http://cf-trac.llnl.gov/trac/ticket/71$$[Ticket #71], correction of <<vertical-perspective>> projection.

.29 February 2016
. link:$$http://cf-trac.llnl.gov/trac/ticket/103$$[Ticket 103] updated Type and Use values for some attributes in <<attribute-appendix>> and added "special purpose" value. In <<appendix-examples-discrete-geometries>>, updated coordinate values for the variables in some examples to correct omissions.

.30 March 2016
. link:$$http://cf-trac.llnl.gov/trac/ticket/141$$[Ticket 141], update
affiliation organisations for Jonathan Gregory and Phil Bentley.

.27 July 2016
. link:$$http://cf-trac.llnl.gov/trac/ticket/31$$[Ticket 31],
add new attribute **`actual_range`**.

.7 February 2017
. renamed Appendix G to Revision History, as in Trac Ticket 73.
. revised section 3.3 for Trac ticket 123.

.14 February 2017
. Ticket #118, Add geoid_name and geopotential_datum_name to the list of
Grid Mapping Attributes.
. Ticket #148, Added maximum_absolute_value, minimum_absolute_value and
mean_absolute_value to cell methods in Appendix E
. Ticket #149, correction of standard name in example 7.3

.15 February 2017
. Ticket #77, Add sinusoidal projection
. Ticket #87, Allow comments in coordinate variables
. Ticket #92, Add oblique mercator projection
. Ticket #72, Adding the geostationary projection.

.16 February 2017
. Ticket #103, Corrections to Appendices A and H, finish the ticket with remaining changes to Appendix H.

.21 February 2017 
. Ticket #74, Removed "sea_water_speed" from flag values example and added Note at 
bottom of Example 3.3 in Chapter 3.  Also added a sentence to Appendix C Standard Name 
Modifiers "number of observations" and and a sentence to "status_flag_modifiers"

.7 March 2017
. Ticket #145, Add new sentence to bottom of Section 7.2, Add new Section 2.6.3, "External variables", 
Add "External variable" attribute to Appendix A.

.08 March 2017
. Ticket #85, Added sentence to bottom of first para in Section 9.1 "Features and feature types".  Added Links column in Section 9.1
Replaced first para in Section 9.6. "Missing Data". Added verbiage to Section 2.5.1, "Missing data...".  Added sentence to Appendix A 
"Description" "missing_value" and "Fill_Value".
. Ticket #143, Supplement the definitions of dimensionless vertical coordinates

.09 March 2017
. Ticket #75, fix documentation and definitions of 3 grid mapping definitions

.23 March 2017
. Ticket #109, resolve inconsistency of positive and standard_name attributes (section 4.3)
. Ticket #76, More than one name in Conventions attribute (section 2.6.1)
. Ticket #138, Clarification of false_easting / false_northing (Table F.1)
. Ticket #86, Allow coordinate variables to be scaled integers, affects two table rows in Appendix A.

.27 March 2017
. Ticket #80, added attributes to AppF Table F1, changes in section 5.6 and 5.6.1.

.28 March 2017
. Ticket #102, additional cell_methods, changes in Appendix E and section 7.3
. Ticket #104, Clarify the interpretation of scalar coordinate variables, changes in sections 5.7 and 6.1

.06 April 2017
. Ticket #70, Connecting coordinates to Grid Mapping variables: revisions in Section 5.6 and Examples 5.10 and 5.12

.25 April 2017
. Ticket #100, Clarifications to the preamble of sections 4 and 5.

.29 June 2017
. Ticket #140, Added 3 paragraphs and an example to Chapter 7, Section 7.1.

.18 July 2017
. a few formatting tweaks
. Where appropriate, changed document version from 1.6 to 1.7, and 1.7 (DRAFT) to 1.7.

.1 August 2017
. Updated the links and references to NUG (The NetCDF User Guide), to refer to the current version.
. Trivial updates to links for COARDS and UDUNITS in the bibliography.

.10 August 2017
. Updated use of WKT-CRS syntax.

.17 October 2017
. Ticket #164, New Geometries section 7.5.

.13 December 2017
. Ticket #164, Implement suggestions from trac ticket comments.

.24 January 2018
. Ticket #164, If coordinates attribute is carried by geometry container, require coordinate variables which correspond to node coordinate variables to have the corresponding axis attribute.

.24 January 2018
. Ticket #164, Remove geometry attribute from lat/lon variables in examples. 

.20 April 2018
. Ticket #164, Add Tim Whiteaker and Dave Blodgett as authors.

.09 May 2018
. Ticket #164, Replace axis with bounds for coordinate variables related to geometry node variables.

.25 June 2018
. Ticket #164, Add bounds attribute to first geometry CDL example.

.14 November 2018
. link:$$https://github.com/cf-convention/cf-conventions/pull/146$$[Pull request #146]: Typos (plural dimensions) in section H

.15 May 2019
. link:$$https://github.com/cf-convention/cf-conventions/issues/155$$[Issues #155], link:$$https://github.com/cf-convention/cf-conventions/issues/156$$[#156]: Allow alternate grid mappings for geometry
containers. When node_count attribute is missing, require the dimension of the
node coordinate variables to be one of the dimensions of the data variable.

.17 July 2019
. link:$$https://github.com/cf-convention/cf-conventions/pull/142$$[Pull request #142]: Fix bad reference to an example in section 6.1 "Labels".

.17 July 2019
. link:$$https://github.com/cf-convention/cf-conventions/issues/128$$[Issue #128]: Add definition of 'name_strlen' dimension where missing in Appendix H CDL examples.

.17 July 2019
. link:$$https://github.com/cf-convention/cf-conventions/issues/144$$[Issue #144]: Add <<groups, support for using groups>>.

.22 July 2019
. link:$$https://github.com/cf-convention/cf-conventions/issues/136$$[Issue #136]: Missing trajectory dimension in H.22

.22 August 2019
. link:$$https://github.com/cf-convention/cf-conventions/issues/186$$[Issue #186]: Minor corrections to Example 5.10, Section 9.5 & Appendix F

.10 September 2019
. link:$$https://github.com/cf-convention/cf-conventions/issues/139$$[Issue #139]: Added support for variables of type string.

.10 September 2019
. Issue #139: Added support for variables of type string.

.10 September 2019
. link:$$https://github.com/cf-convention/cf-conventions/issues/179$$[Issue #179]: Don't require longitude and Latitude for projected coordinates.

.10 September 2019
. link:$$https://github.com/cf-convention/cf-conventions/issues/198$$[Issue #198]: Clarification of use of standard region names in "region" variables.

.10 September 2019
. link:$$https://github.com/cf-convention/cf-conventions/pull/202$$[Pull request #202]: Fix Section 7 examples numbering in the list of examples

.28 December 2019
. link:$$https://github.com/cf-convention/cf-conventions/issues/213$$[Issue #213]: Missing `s`s in grid mapping description texts.

.29 December 2019
. link:$$https://github.com/cf-convention/cf-conventions/issues/203$$[Issue #203]: Clarifications to use of groups.

.11 January 2020
. link:$$https://github.com/cf-convention/cf-conventions/issues/218$$[Issue #218]: Taxon Names and Identifiers.

.28 January 2020
. link:$$https://github.com/cf-convention/cf-conventions/issues/212$$[Issue #212]: Inconsistent usage of false_easting and false_northing in grid mappings definitions and in examples

.30 January 2020
. link:$$https://github.com/cf-convention/cf-conventions/issues/223$$[Issue #223]: Axis Order for CRS-WKT grid mappings

.20 February 2020
. #230 - Correct inconsistency in units or geostationary projection

.2 June 2020
. link:$$https://github.com/cf-convention/cf-conventions/issues/259$$[Issue #259]: Clarify geostationary projection items

<<<<<<< HEAD
.15 July 2020
. link:$$https://github.com/cf-convention/cf-conventions/issues/284$$[Issue #284]: Example 6.1.2 not listed in list of examples
=======
.11 June 2020
. link:$$https://github.com/cf-convention/cf-conventions/pull/193$$[Issue #193]: Added two figures to clarify order of vertex coordinates in lon/lat bnds variables

.6 July 2020
. link:$$https://github.com/cf-convention/cf-conventions/issues/222$$[Issue #222]: Allow CRS WKT to represent the CRS without requiring reader to compare with grid mapping parameters.

.15 July 2020
. link:$$https://github.com/cf-convention/cf-conventions/issues/288$$[Issue #288]: Third table in section 9.3.1 list four elements but related text and other table mention three elements

.28 September 2020
. link:$$https://github.com/cf-convention/cf-conventions/issues/273$$[Issue #273]: State the principles for design of the CF conventions
>>>>>>> dfc727cb
<|MERGE_RESOLUTION|>--- conflicted
+++ resolved
@@ -255,19 +255,17 @@
 .2 June 2020
 . link:$$https://github.com/cf-convention/cf-conventions/issues/259$$[Issue #259]: Clarify geostationary projection items
 
-<<<<<<< HEAD
+.11 June 2020
+. link:$$https://github.com/cf-convention/cf-conventions/pull/193$$[Issue #193]: Added two figures to clarify order of vertex coordinates in lon/lat bnds variables
+
+.6 July 2020
+. link:$$https://github.com/cf-convention/cf-conventions/issues/222$$[Issue #222]: Allow CRS WKT to represent the CRS without requiring reader to compare with grid mapping parameters.
+
 .15 July 2020
 . link:$$https://github.com/cf-convention/cf-conventions/issues/284$$[Issue #284]: Example 6.1.2 not listed in list of examples
-=======
-.11 June 2020
-. link:$$https://github.com/cf-convention/cf-conventions/pull/193$$[Issue #193]: Added two figures to clarify order of vertex coordinates in lon/lat bnds variables
-
-.6 July 2020
-. link:$$https://github.com/cf-convention/cf-conventions/issues/222$$[Issue #222]: Allow CRS WKT to represent the CRS without requiring reader to compare with grid mapping parameters.
 
 .15 July 2020
 . link:$$https://github.com/cf-convention/cf-conventions/issues/288$$[Issue #288]: Third table in section 9.3.1 list four elements but related text and other table mention three elements
 
 .28 September 2020
 . link:$$https://github.com/cf-convention/cf-conventions/issues/273$$[Issue #273]: State the principles for design of the CF conventions
->>>>>>> dfc727cb
