--- conflicted
+++ resolved
@@ -1,470 +1,235 @@
-<<<<<<< HEAD
-:issues: https://github.com/cf-convention/cf-conventions/issues/
-:pull-requests: https://github.com/cf-convention/cf-conventions/pull/
-:tickets: https://cfconventions.org/Data/Trac-tickets/
-
-[[revhistory, Revision History]]
-== Revision History
-
-=== Version 1.13-draft
-
-* {issues}613[Issue #613]: Improvements to section 4.4 about time coordinates, especially calendars, time zone offsets and leap seconds
-* {issues}590[Issue #590]: Clarify that grid_mapping can also be used for converting spatial bounds
-* {issues}593[Issue #593]: Clarify that rules for attributes of boundary variables (including BI and BO) also apply for attributes of climatological boundary variables
-* {issues}583[Issue #583]: Correct "most rapidly varying dimension" in terminology section.
-* {issues}584[Issue #584]: Allow `Z` as time-zone offset, with a couple of examples, and allow time-zone offset with date alone, both being consistent with UDUNITS syntax.
-* {issues}508[Issue #508]: Introduce aggregation variables
-
-=== Version 1.12 (04 December 2024)
-
-* {issues}513[Issue #513]: Include DOI and License information in the conventions document 
-* {issues}499[Issue #499]: Formatting of local links in text
-* {issues}566[Issue #566]: Fix invalid CRS WKT attribute in example 5.12.
-* {issues}527[Issue #527]: Clarify the conventions for boundary variables, especially for auxiliary coordinate variables of more than one dimension, state that there is no default for boundaries, add more information about bounds in section 1.
-* {issues}550[Issue #550]: Include a link to CF area-type table and make explicit the need to use standardized area-type strings in Section 7.3.3.
-* {issues}542[Issue #542]: Clarify and rearrange text of section 4.4 about time coordinate units and calendars; introduce new text and a diagram explaining leap-seconds in existing calendars; define leap_second keyword of units_metadata attribute; define utc and tai calendars; define "datetime" in section 1.3.
-* {issues}166[Issue #166]: Clarify that time coordinate variables must have **`units`** containing **`since`** and a reference time; distinguish between canonical units of time with and without **`since`**.
-* {issues}141[Issue #141]: Clarification that text may be stored in variables and attributes as either vlen strings or char arrays, and must be represented in Unicode Normalization Form C and encoded according to UTF-8.
-* {issues}367[Issue #367]: Remove the AMIP and GRIB columns from the standard name table format defined by Appendix B.
-* {issues}403[Issue #403]: Metadata to encode quantization properties
-* {issues}530[Issue #530]: Define "the most rapidly varying dimension", and use this phrase consistently with the clarification "(the last dimension in CDL order)".
-* {issues}163[Issue #163]: Provide a convention for boundary variables for grids whose cells do not all have the same number of sides.
-* {issues}174[Issue #174]: A one-dimensional string-valued variable must not have the same name as its dimension, in order to avoid its being mistaken for a coordinate variable.
-* {issues}237[Issue #237]: Clarify that the character set given in section 2.3 for variable, dimension, attribute and group names is a recommendation, not a requirement.
-* {issues}515[Issue #515]: Clarify the recommendation to use the convention of 4.3.3 for parametric vertical coordinates, because the previous wording caused confusion.
-* {issues}511[Issue #511]: Appendix B: New element in XML file header to record the "first published date"
-* {issues}509[Issue #509]: In exceptional cases allow a standard name to be aliased into two alternatives
-* {issues}501[Issue #501]: Clarify that data variables and variables containing coordinate data are highly recommended to have **`long_name`** or **`standard_name`** attributes, that **`cf_role`** is used only for discrete sampling geometries and UGRID mesh topologies, and that CF does not prohibit CF attributes from being used in ways that are not defined by CF but that in such cases their meaning is not defined by CF.
-* {issues}500[Issue #500]: Appendix B: Added a **`conventions`** string to the standard name xml file format definition
-
-=== Version 1.11 (05 December 2023)
-
-* {issues}481[Issue #481]: Introduce **`units_metadata`** attribute and clarify some other aspects of **`units`**
-* {issues}458[Issue #458]: Clarify the use of compressed dimensions in related variables
-* {issues}486[Issue #486]: Fix PDF formatting problems and invalid references
-* {issues}490[Issue #490]: Simple correction to Example 6.1.2
-* {issues}457[Issue #457]: Creation date of the draft Conventions document 
-* {issues}445[Issue #445]: Updates concerning the Polar Stereographic Grid Mapping
-* {issues}468[Issue #468]: Update section 2.3 to clarify recommended character set
-* {issues}147[Issue #147]: Clarify the use of compressed dimensions in related variables
-* {issues}483[Issue #483]: Add a missing author
-* {issues}463[Issue #463]: Convert URLs with HTTP protocol to HTTPS if available, fixed a few dead links
-* {issues}383[Issue #383]: Link to the CF website and deleted the Preface section
-* {issues}472[Issue #472]: Fix incorrect formating for some \<= symbols
-* {issues}458[Issue #458]: Fix broken link to Unidata documentation.
-* {issues}423[Issue #423]: Always use "strictly monotonic" when describing coordinate variables
-* {issues}420[Issue #420]: Add List of Figures
-* {issues}210[Issue #210]: Correct errors in examples H9-H11
-* {issues}374[Issue #374]: Clarify rules for packing and unpacking in Section 8.1
-* {issues}449[Issue #449]: Typo in end-date in Example 7.12
-* {issues}266[Issue #266]: Updates to some links in the bibliography
-* {issues}286[Issue #286]: Some labels of examples contain "Example" so that their label in the list of examples contains "Example" (affects four examples); corrected captions of three tables and five examples
-* {issues}418[Issue #418]: Add missing examples to TOE (table of examples); corrected captions of three tables and three examples
-* {issues}367[Issue #367]: Delete obsolete references in section 3.3 for mappings of CF standard names to GRIB and PCMDI tables
-* {issues}405[Issue #405]: Update ch. 4.4 text on reference time vs. UDUNIT
-* {issues}406[Issue #406]: Remove duplicate section 8.2 in the conformance document
-* {issues}391[Issue #391]: Correct link to Snyder and typo in the bibliography
-* {issues}437[Issue #437]: Correct link to NUG in the bibliography
-* {issues}428[Issue #428]: Recording deployment positions
-* {issues}430[Issue #430]: Clarify the function of the `cf_role` attribute
-* {pull-requests}408[Pull request #408]: Deleted a sentence on "rotated Mercator" under `Oblique Mercator` grid mapping in Appendix F
-* {issues}265[Issue #265]: Clarification of the requirements on bounds variable attributes
-* {issues}260[Issue #260]: Clarify use of dimensionless units
-* {issues}410[Issue #410]: Delete "on a spherical Earth" from the definition of the `latitude_longitude` grid mapping in Appendix F 
-* {issues}153[Issue #153]: Reference UGRID conventions in CF
-
-=== Version 1.10 (31 August 2022)
-
-* {pull-requests}378[Pull request #378]: Fixed missing semicolon in example 7.16
-* {issues}366[Issue #366]: Clarify the intention of standard names
-* {issues}352[Issue #352]: Correct errors in description of lossy compression by coordinate subsampling
-* {issues}345[Issue #345]: Reformat the revision history
-* {issues}349[Issue #349]: Delete unnecessary Conventions attribute in two examples
-* {issues}162[Issue #162]: Delete incorrect missing_data attributes of time coordinate variables in two examples
-* {issues}129[Issue #129]: timeSeries featureType with a forecast/reference time dimension?
-
-=== Version 1.9 (10 September 2021)
-
-* {issues}327[Issue #327]: Lossy compression by coordinate subsampling, including new Appendix J ("Coordinate Subsampling Methods")
-* {issues}323[Issue #323]: Update data model figures for the Domain
-* {issues}319[Issue #319]: Restrict "gregorian" label to only dates in the Gregorian calendar
-* {issues}298[Issue #298]: Interpretation of negative years in the units attribute
-* {issues}314[Issue #314]: Correction to the definition of "ocean sigma over z coordinate" in Appendix D
-* {issues}313[Issue #313]: Clarification of the handling of leap seconds
-* {issues}304[Issue #304]: Clarify formula terms definitions
-* {issues}301[Issue #301]: Introduce the CF domain variable.
-* {issues}288[Issue #288]: Remove unnecessary line from table in section 9.3.1
-* {issues}284[Issue #284]: Fix the mention of example 6.1.2 in the example list
-* {issues}273[Issue #273]: State the principles for design of the CF conventions
-* {issues}295[Issue #295]: Correction of figures and their description
-* {issues}243[Issue #243]: Rewording changes relating to the new integer types
-* {issues}222[Issue #222]: Allow CRS WKT to represent the CRS without requiring reader to compare with grid mapping parameters
-* {issues}193[Issue #193]: Figures to clarify the order of the vertices of cell bounds
-* {issues}271[Issue #271]: Extend the CF data model for geometries
-* {issues}272[Issue #272]: Remove unnecessary netCDF dimensions from some examples
-* {issues}258[Issue #258]: Clarification of geostationary projection items
-* {issues}216[Issue #216]: New text describing usage of ancillary variables as status/quality flags
-* {issues}159[Issue #159]: Incorporate the CF data model into the conventions in new Appendix I
-* {issues}253[Issue #253]: Update PROJ links in Appendix F
-* {pull-requests}236[Pull request #236]: Fixed the link in the COARDS reference
-* {issues}243[Issue #243]: Add new integer types to CF
-* {issues}238[Issue #238]: Clarifications to ancillary variables text and examples
-* {issues}230[Issue #230]: Correct inconsistency in units of geostationary projection
-
-=== Version 1.8 (11 February 2020)
-
-* {issues}223[Issue #223]: Axis Order for CRS-WKT grid mappings
-* {issues}212[Issue #212]: Inconsistent usage of false_easting and false_northing in grid mappings definitions and in examples
-* {issues}218[Issue #218]: Taxon Names and Identifiers.
-* {issues}203[Issue #203]: Clarifications to use of groups.
-* {issues}213[Issue #213]: Missing `s`s in grid mapping description texts.
-* {pull-requests}202[Pull request #202]: Fix Section 7 examples numbering in the list of examples
-* {issues}198[Issue #198]: Clarification of use of standard region names in "region" variables.
-* {issues}179[Issue #179]: Don't require longitude and Latitude for projected coordinates.
-* {issues}139[Issue #139]: Added support for variables of type string.
-* {issues}186[Issue #186]: Minor corrections to Example 5.10, Section 9.5 & Appendix F
-* {issues}136[Issue #136]: Missing trajectory dimension in H.22
-* {issues}144[Issue #144]: Add <<groups, support for using groups>>.
-* {issues}128[Issue #128]: Add definition of 'name_strlen' dimension where missing in Appendix H CDL examples.
-* {pull-requests}142[Pull request #142]: Fix bad reference to an example in section 6.1 "Labels".
-* {issues}155[Issue #155], {issues}156[Issue #156]: Allow alternate grid mappings for geometry containers. When node_count attribute is missing, require the dimension of the node coordinate variables to be one of the dimensions of the data variable.
-* {pull-requests}146[Pull request #146]: Typos (plural dimensions) in section H
-* {tickets}164.html[Ticket #164]: Add bounds attribute to first geometry CDL example.
-* {tickets}164.html[Ticket #164]: Replace axis with bounds for coordinate variables related to geometry node variables.
-* {tickets}164.html[Ticket #164]: Add Tim Whiteaker and Dave Blodgett as authors.
-* {tickets}164.html[Ticket #164]: Remove geometry attribute from lat/lon variables in examples.
-* {tickets}164.html[Ticket #164]: If coordinates attribute is carried by geometry container, require coordinate variables which correspond to node coordinate variables to have the corresponding axis attribute.
-* {tickets}164.html[Ticket #164]: Implement suggestions from trac ticket comments.
-* {tickets}164.html[Ticket #164]: New Geometries section 7.5.
-
-=== Version 1.7 (7 August 2017)
-
-* Updated use of WKT-CRS syntax.
-* Trivial updates to links for COARDS and UDUNITS in the bibliography.
-* Updated the links and references to NUG (The NetCDF User Guide), to refer to the current version.
-* A few formatting tweaks.
-* {tickets}140.html[Ticket #140]: Added 3 paragraphs and an example to Chapter 7, Section 7.1.
-* {tickets}100.html[Ticket #100]: Clarifications to the preamble of sections 4 and 5.
-* {tickets}70.html[Ticket #70]: Connecting coordinates to Grid Mapping variables: revisions in Section 5.6 and Examples 5.10 and 5.12
-* {tickets}104.html[Ticket #104]: Clarify the interpretation of scalar coordinate variables, changes in sections 5.7 and 6.1
-* {tickets}102.html[Ticket #102]: additional cell_methods, changes in Appendix E and section 7.3
-* {tickets}80.html[Ticket #80]: added attributes to AppF Table F1, changes in section 5.6 and 5.6.1.
-* {tickets}86.html[Ticket #86]: Allow coordinate variables to be scaled integers, affects two table rows in Appendix A.
-* {tickets}138.html[Ticket #138]: Clarification of false_easting / false_northing (Table F.1)
-* {tickets}76.html[Ticket #76]: More than one name in Conventions attribute (section 2.6.1)
-* {tickets}109.html[Ticket #109]: resolve inconsistency of positive and standard_name attributes (section 4.3)
-* {tickets}75.html[Ticket #75]: fix documentation and definitions of 3 grid mapping definitions
-* {tickets}143.html[Ticket #143]: Supplement the definitions of dimensionless vertical coordinates
-* {tickets}85.html[Ticket #85]: Added sentence to bottom of first para in Section 9.1 "Features and feature types".  Added Links column in Section 9.1. Replaced first para in Section 9.6. "Missing Data". Added verbiage to Section 2.5.1, "Missing data...".  Added sentence to Appendix A "Description" "missing_value" and "Fill_Value".
-* {tickets}145.html[Ticket #145]: Add new sentence to bottom of Section 7.2, Add new Section 2.6.3, "External variables". Add "External variable" attribute to Appendix A.
-* {tickets}74.html[Ticket #74]: Removed "sea_water_speed" from flag values example and added Note at bottom of Example 3.3 in Chapter 3.  Also added a sentence to Appendix C Standard Name Modifiers "number of observations" and and a sentence to "status_flag_modifiers"
-* {tickets}103.html[Ticket #103]: Corrections to Appendices A and H, finish the ticket with remaining changes to Appendix H.
-* {tickets}72.html[Ticket #72]: Adding the geostationary projection.
-* {tickets}92.html[Ticket #92]: Add oblique mercator projection
-* {tickets}87.html[Ticket #87]: Allow comments in coordinate variables
-* {tickets}77.html[Ticket #77]: Add sinusoidal projection
-* {tickets}149.html[Ticket #149]: correction of standard name in example 7.3
-* {tickets}148.html[Ticket #148]: Added maximum_absolute_value, minimum_absolute_value and mean_absolute_value to cell methods in Appendix E
-* {tickets}118.html[Ticket #118]: Add geoid_name and geopotential_datum_name to the list of Grid Mapping Attributes.
-* {tickets}123.html[Ticket #123]: revised section 3.3
-* {tickets}73.html[Ticket #73]: renamed Appendix G to Revision History
-* {tickets}31.html[Ticket #31], add new attribute **`actual_range`**.
-* {tickets}141.html[Ticket #141], update affiliation organisations for Jonathan Gregory and Phil Bentley.
-* {tickets}103.html[Ticket #103] updated Type and Use values for some attributes in <<attribute-appendix>> and added "special purpose" value. In <<appendix-examples-discrete-geometries>>, updated coordinate values for the variables in some examples to correct omissions.
-* {tickets}71.html[Ticket #71], correction of <<vertical-perspective>> projection.
-* {tickets}67.html[Ticket #67], remove deprecation of "missing_value" from <<attribute-appendix>>.
-* {tickets}93.html[Ticket #93]: Added two new dimensionless coordinates to Appendix D.
-* Ticket #69. Added Section 5.6.1, Use of the CRS Well-known Text Format and related changes.
-* {tickets}65.html[Ticket #65]: add range entry in Appendix E.
-* {tickets}64.html[Ticket #64]: section 7.3 editorial correction, replace "cell_bounds" with "bounds".
-* {tickets}61.html[Ticket #61]: two new cell methods in Appendix E.
-
-=== Version 1.6 (5 December 2011)
-
-* {tickets}37.html[Ticket #37]: Added Chapter 9, Discrete Sampling Geometries, and a related Appendix H, and revised several other chapters.
-* In Appendix H (Annotated Examples of Discrete Geometries), updated standard names "station_description" and "station_wmo_id" to "platform_name" and "platform_id".
-
-=== Version 1.5 (25 October 2010)
-
-* {tickets}47.html[Ticket #47]: error in example 7.4
-* {tickets}51.html[Ticket #51]: syntax consistency for dimensionless vertical coordinate definitions
-* {tickets}56.html[Ticket #56]: typo in CF conventions doc
-* {tickets}57.html[Ticket #57]: fix for broken URLs in CF Conventions document
-* {tickets}58.html[Ticket #58]: remove deprecation of "missing_value" attribute
-* {tickets}49.html[Ticket #49]: clarification of flag_meanings attribute
-* {tickets}33.html[Ticket #33]: cell_methods for statistical indices
-* {tickets}45.html[Ticket #45]: Fixed defect of outdated Conventions attribute.
-* {tickets}44.html[Ticket #44]: Fixed defect by clarifying that coordinates indicate gridpoint location in <<coordinate-types>>.
-* Fixed defect in Mercator section of <<appendix-grid-mappings>> by updating to version 12 of Grid Map Names.
-* {tickets}34.html[Ticket #34]: Added grid mappings Lambert Cylindrical Equal Area, Mercator, and Orthographic to <<appendix-grid-mappings>>.
-
-=== Version 1.4 (27 February 2009)
-
-* {tickets}17.html[Ticket #17]: Changes related to removing ambiguity in <<cell-methods>>.
-* {tickets}36.html[Ticket #36]: Fixed defect related to subsection headings in <<parametric-v-coord>>.
-* {tickets}35.html[Ticket #35]: Fixed defect in wording of <<coordinate-system>>.
-* {tickets}32.html[Ticket #32]: Fixed defect in <<coordinate-system>>.
-* {tickets}30.html[Ticket #30]: Fixed defect in <<atm-sigma-coord-ex,Example 4.3, “Atmosphere sigma coordinate”>>.
-
-=== Version 1.3 (4 May 2008)
-
-* {tickets}26.html[Ticket #26]: <<flags>>, <<attribute-appendix>>, <<standard-name-modifiers>> : Enhanced the Flags definition to support bit field notation using a **`flag_masks`** attribute.
-
-=== Version 1.2 (4 May 2008)
-
-* {tickets}25.html[Ticket #25]: <<table-supported-units,Table 3.1, "Supported Units">> : Corrected Prefix for Factor "1e-2" from "deci" to "centi".
-* {tickets}18.html[Ticket #18]: <<grid-mappings-and-projections>>, <<appendix-grid-mappings>> : Additions and revisions to CF grid mapping attributes to support the specification of coordinate reference system properties
-
-=== Version 1.1 (17 January 2008)
-
-* 17 January 2008: <<coordinate-types>>, <<coordinate-system>>: Made changes regarding use of the axis attribute to identify horizontal coordinate variables.
-* 17 January 2008: Changed text to refer to rules of CF governance, and provisional status.
-* 21 March 2006: Added <<atmosphere-natural-log-pressure-coordinate,the section called "Atmosphere natural log pressure coordinate">>.
-* 21 March 2006: Added <<azimuthal-equidistant,the section called "Azimuthal equidistant">>.
-* 25 November 2005: <<atmosphere-hybrid-height-coordinate,the section called "Atmosphere hybrid height coordinate">> : Fixed definition of atmosphere hybrid height coordinate.
-* 22 October 2004: Added <<lambert-conformal-projection>>.
-* 20 September 2004: <<cell-methods>> : Changed several incorrect occurrences of the cell method **`"standard deviation"`** to **`"standard_deviation"`**.
-* 1 July 2004: <<multiple-forecasts-from-single-analysis>> : Added **`positive`** attribute to the scalar coordinate p500 to make it unambiguous that the pressure is a vertical coordinate value.
-* 1 July 2004: <<scalar-coordinate-variables>> : Added note that use of scalar coordinate variables inhibits interoperability with COARDS conforming applications.
-* 14 June 2004: <<polar-stereographic,the section called "Polar Stereographic">> : Added **`latitude_of_projection_origin`** map parameter.
-* 14 June 2004: Added <<lambert-azimuthal-equal-area,the section called “Lambert azimuthal equal area”>>.
-
-=== Version 1.0 (28 October 2003)
-
-Initial release.
-=======
-:issues: https://github.com/cf-convention/cf-conventions/issues/
-:pull-requests: https://github.com/cf-convention/cf-conventions/pull/
-:tickets: https://cfconventions.org/Data/Trac-tickets/
-
-[[revhistory, Revision History]]
-== Revision History
-
-=== Version 1.13-draft
-
-* {issues}433[Issue #433]: Convention for HEALPix grid parameters
-* {issues}579[Issue #579]: Introduce `authors.adoc` as a unified database of author metadata, for consistency within the conventions document and with `zenodo.json` and `CITATION.cff`, which are now generated automatically
-* {issues}590[Issue #590]: Clarify that grid_mapping can also be used for converting spatial bounds
-* {issues}593[Issue #593]: Clarify that rules for attributes of boundary variables (including BI and BO) also apply for attributes of climatological boundary variables
-* {issues}583[Issue #583]: Correct "most rapidly varying dimension" in terminology section.
-* {issues}584[Issue #584]: Allow `Z` as time-zone offset, with a couple of examples, and allow time-zone offset with date alone, both being consistent with UDUNITS syntax.
-* {issues}508[Issue #508]: Introduce aggregation variables
-
-=== Version 1.12 (04 December 2024)
-
-* {issues}513[Issue #513]: Include DOI and License information in the conventions document 
-* {issues}499[Issue #499]: Formatting of local links in text
-* {issues}566[Issue #566]: Fix invalid CRS WKT attribute in example 5.12.
-* {issues}527[Issue #527]: Clarify the conventions for boundary variables, especially for auxiliary coordinate variables of more than one dimension, state that there is no default for boundaries, add more information about bounds in section 1.
-* {issues}550[Issue #550]: Include a link to CF area-type table and make explicit the need to use standardized area-type strings in Section 7.3.3.
-* {issues}542[Issue #542]: Clarify and rearrange text of section 4.4 about time coordinate units and calendars; introduce new text and a diagram explaining leap-seconds in existing calendars; define leap_second keyword of units_metadata attribute; define utc and tai calendars; define "datetime" in section 1.3.
-* {issues}166[Issue #166]: Clarify that time coordinate variables must have **`units`** containing **`since`** and a reference time; distinguish between canonical units of time with and without **`since`**.
-* {issues}141[Issue #141]: Clarification that text may be stored in variables and attributes as either vlen strings or char arrays, and must be represented in Unicode Normalization Form C and encoded according to UTF-8.
-* {issues}367[Issue #367]: Remove the AMIP and GRIB columns from the standard name table format defined by Appendix B.
-* {issues}403[Issue #403]: Metadata to encode quantization properties
-* {issues}530[Issue #530]: Define "the most rapidly varying dimension", and use this phrase consistently with the clarification "(the last dimension in CDL order)".
-* {issues}163[Issue #163]: Provide a convention for boundary variables for grids whose cells do not all have the same number of sides.
-* {issues}174[Issue #174]: A one-dimensional string-valued variable must not have the same name as its dimension, in order to avoid its being mistaken for a coordinate variable.
-* {issues}237[Issue #237]: Clarify that the character set given in section 2.3 for variable, dimension, attribute and group names is a recommendation, not a requirement.
-* {issues}515[Issue #515]: Clarify the recommendation to use the convention of 4.3.3 for parametric vertical coordinates, because the previous wording caused confusion.
-* {issues}511[Issue #511]: Appendix B: New element in XML file header to record the "first published date"
-* {issues}509[Issue #509]: In exceptional cases allow a standard name to be aliased into two alternatives
-* {issues}501[Issue #501]: Clarify that data variables and variables containing coordinate data are highly recommended to have **`long_name`** or **`standard_name`** attributes, that **`cf_role`** is used only for discrete sampling geometries and UGRID mesh topologies, and that CF does not prohibit CF attributes from being used in ways that are not defined by CF but that in such cases their meaning is not defined by CF.
-* {issues}500[Issue #500]: Appendix B: Added a **`conventions`** string to the standard name xml file format definition
-
-=== Version 1.11 (05 December 2023)
-
-* {issues}481[Issue #481]: Introduce **`units_metadata`** attribute and clarify some other aspects of **`units`**
-* {issues}458[Issue #458]: Clarify the use of compressed dimensions in related variables
-* {issues}486[Issue #486]: Fix PDF formatting problems and invalid references
-* {issues}490[Issue #490]: Simple correction to Example 6.1.2
-* {issues}457[Issue #457]: Creation date of the draft Conventions document 
-* {issues}445[Issue #445]: Updates concerning the Polar Stereographic Grid Mapping
-* {issues}468[Issue #468]: Update section 2.3 to clarify recommended character set
-* {issues}147[Issue #147]: Clarify the use of compressed dimensions in related variables
-* {issues}483[Issue #483]: Add a missing author
-* {issues}463[Issue #463]: Convert URLs with HTTP protocol to HTTPS if available, fixed a few dead links
-* {issues}383[Issue #383]: Link to the CF website and deleted the Preface section
-* {issues}472[Issue #472]: Fix incorrect formating for some \<= symbols
-* {issues}458[Issue #458]: Fix broken link to Unidata documentation.
-* {issues}423[Issue #423]: Always use "strictly monotonic" when describing coordinate variables
-* {issues}420[Issue #420]: Add List of Figures
-* {issues}210[Issue #210]: Correct errors in examples H9-H11
-* {issues}374[Issue #374]: Clarify rules for packing and unpacking in Section 8.1
-* {issues}449[Issue #449]: Typo in end-date in Example 7.12
-* {issues}266[Issue #266]: Updates to some links in the bibliography
-* {issues}286[Issue #286]: Some labels of examples contain "Example" so that their label in the list of examples contains "Example" (affects four examples); corrected captions of three tables and five examples
-* {issues}418[Issue #418]: Add missing examples to TOE (table of examples); corrected captions of three tables and three examples
-* {issues}367[Issue #367]: Delete obsolete references in section 3.3 for mappings of CF standard names to GRIB and PCMDI tables
-* {issues}405[Issue #405]: Update ch. 4.4 text on reference time vs. UDUNIT
-* {issues}406[Issue #406]: Remove duplicate section 8.2 in the conformance document
-* {issues}391[Issue #391]: Correct link to Snyder and typo in the bibliography
-* {issues}437[Issue #437]: Correct link to NUG in the bibliography
-* {issues}428[Issue #428]: Recording deployment positions
-* {issues}430[Issue #430]: Clarify the function of the `cf_role` attribute
-* {pull-requests}408[Pull request #408]: Deleted a sentence on "rotated Mercator" under `Oblique Mercator` grid mapping in Appendix F
-* {issues}265[Issue #265]: Clarification of the requirements on bounds variable attributes
-* {issues}260[Issue #260]: Clarify use of dimensionless units
-* {issues}410[Issue #410]: Delete "on a spherical Earth" from the definition of the `latitude_longitude` grid mapping in Appendix F 
-* {issues}153[Issue #153]: Reference UGRID conventions in CF
-
-=== Version 1.10 (31 August 2022)
-
-* {pull-requests}378[Pull request #378]: Fixed missing semicolon in example 7.16
-* {issues}366[Issue #366]: Clarify the intention of standard names
-* {issues}352[Issue #352]: Correct errors in description of lossy compression by coordinate subsampling
-* {issues}345[Issue #345]: Reformat the revision history
-* {issues}349[Issue #349]: Delete unnecessary Conventions attribute in two examples
-* {issues}162[Issue #162]: Delete incorrect missing_data attributes of time coordinate variables in two examples
-* {issues}129[Issue #129]: timeSeries featureType with a forecast/reference time dimension?
-
-=== Version 1.9 (10 September 2021)
-
-* {issues}327[Issue #327]: Lossy compression by coordinate subsampling, including new Appendix J ("Coordinate Subsampling Methods")
-* {issues}323[Issue #323]: Update data model figures for the Domain
-* {issues}319[Issue #319]: Restrict "gregorian" label to only dates in the Gregorian calendar
-* {issues}298[Issue #298]: Interpretation of negative years in the units attribute
-* {issues}314[Issue #314]: Correction to the definition of "ocean sigma over z coordinate" in Appendix D
-* {issues}313[Issue #313]: Clarification of the handling of leap seconds
-* {issues}304[Issue #304]: Clarify formula terms definitions
-* {issues}301[Issue #301]: Introduce the CF domain variable.
-* {issues}288[Issue #288]: Remove unnecessary line from table in section 9.3.1
-* {issues}284[Issue #284]: Fix the mention of example 6.1.2 in the example list
-* {issues}273[Issue #273]: State the principles for design of the CF conventions
-* {issues}295[Issue #295]: Correction of figures and their description
-* {issues}243[Issue #243]: Rewording changes relating to the new integer types
-* {issues}222[Issue #222]: Allow CRS WKT to represent the CRS without requiring reader to compare with grid mapping parameters
-* {issues}193[Issue #193]: Figures to clarify the order of the vertices of cell bounds
-* {issues}271[Issue #271]: Extend the CF data model for geometries
-* {issues}272[Issue #272]: Remove unnecessary netCDF dimensions from some examples
-* {issues}258[Issue #258]: Clarification of geostationary projection items
-* {issues}216[Issue #216]: New text describing usage of ancillary variables as status/quality flags
-* {issues}159[Issue #159]: Incorporate the CF data model into the conventions in new Appendix I
-* {issues}253[Issue #253]: Update PROJ links in Appendix F
-* {pull-requests}236[Pull request #236]: Fixed the link in the COARDS reference
-* {issues}243[Issue #243]: Add new integer types to CF
-* {issues}238[Issue #238]: Clarifications to ancillary variables text and examples
-* {issues}230[Issue #230]: Correct inconsistency in units of geostationary projection
-
-=== Version 1.8 (11 February 2020)
-
-* {issues}223[Issue #223]: Axis Order for CRS-WKT grid mappings
-* {issues}212[Issue #212]: Inconsistent usage of false_easting and false_northing in grid mappings definitions and in examples
-* {issues}218[Issue #218]: Taxon Names and Identifiers.
-* {issues}203[Issue #203]: Clarifications to use of groups.
-* {issues}213[Issue #213]: Missing `s`s in grid mapping description texts.
-* {pull-requests}202[Pull request #202]: Fix Section 7 examples numbering in the list of examples
-* {issues}198[Issue #198]: Clarification of use of standard region names in "region" variables.
-* {issues}179[Issue #179]: Don't require longitude and Latitude for projected coordinates.
-* {issues}139[Issue #139]: Added support for variables of type string.
-* {issues}186[Issue #186]: Minor corrections to Example 5.10, Section 9.5 & Appendix F
-* {issues}136[Issue #136]: Missing trajectory dimension in H.22
-* {issues}144[Issue #144]: Add <<groups, support for using groups>>.
-* {issues}128[Issue #128]: Add definition of 'name_strlen' dimension where missing in Appendix H CDL examples.
-* {pull-requests}142[Pull request #142]: Fix bad reference to an example in section 6.1 "Labels".
-* {issues}155[Issue #155], {issues}156[Issue #156]: Allow alternate grid mappings for geometry containers. When node_count attribute is missing, require the dimension of the node coordinate variables to be one of the dimensions of the data variable.
-* {pull-requests}146[Pull request #146]: Typos (plural dimensions) in section H
-* {tickets}164.html[Ticket #164]: Add bounds attribute to first geometry CDL example.
-* {tickets}164.html[Ticket #164]: Replace axis with bounds for coordinate variables related to geometry node variables.
-* {tickets}164.html[Ticket #164]: Add Tim Whiteaker and Dave Blodgett as authors.
-* {tickets}164.html[Ticket #164]: Remove geometry attribute from lat/lon variables in examples.
-* {tickets}164.html[Ticket #164]: If coordinates attribute is carried by geometry container, require coordinate variables which correspond to node coordinate variables to have the corresponding axis attribute.
-* {tickets}164.html[Ticket #164]: Implement suggestions from trac ticket comments.
-* {tickets}164.html[Ticket #164]: New Geometries section 7.5.
-
-=== Version 1.7 (7 August 2017)
-
-* Updated use of WKT-CRS syntax.
-* Trivial updates to links for COARDS and UDUNITS in the bibliography.
-* Updated the links and references to NUG (The NetCDF User Guide), to refer to the current version.
-* A few formatting tweaks.
-* {tickets}140.html[Ticket #140]: Added 3 paragraphs and an example to Chapter 7, Section 7.1.
-* {tickets}100.html[Ticket #100]: Clarifications to the preamble of sections 4 and 5.
-* {tickets}70.html[Ticket #70]: Connecting coordinates to Grid Mapping variables: revisions in Section 5.6 and Examples 5.10 and 5.12
-* {tickets}104.html[Ticket #104]: Clarify the interpretation of scalar coordinate variables, changes in sections 5.7 and 6.1
-* {tickets}102.html[Ticket #102]: additional cell_methods, changes in Appendix E and section 7.3
-* {tickets}80.html[Ticket #80]: added attributes to AppF Table F1, changes in section 5.6 and 5.6.1.
-* {tickets}86.html[Ticket #86]: Allow coordinate variables to be scaled integers, affects two table rows in Appendix A.
-* {tickets}138.html[Ticket #138]: Clarification of false_easting / false_northing (Table F.1)
-* {tickets}76.html[Ticket #76]: More than one name in Conventions attribute (section 2.6.1)
-* {tickets}109.html[Ticket #109]: resolve inconsistency of positive and standard_name attributes (section 4.3)
-* {tickets}75.html[Ticket #75]: fix documentation and definitions of 3 grid mapping definitions
-* {tickets}143.html[Ticket #143]: Supplement the definitions of dimensionless vertical coordinates
-* {tickets}85.html[Ticket #85]: Added sentence to bottom of first para in Section 9.1 "Features and feature types".  Added Links column in Section 9.1. Replaced first para in Section 9.6. "Missing Data". Added verbiage to Section 2.5.1, "Missing data...".  Added sentence to Appendix A "Description" "missing_value" and "Fill_Value".
-* {tickets}145.html[Ticket #145]: Add new sentence to bottom of Section 7.2, Add new Section 2.6.3, "External variables". Add "External variable" attribute to Appendix A.
-* {tickets}74.html[Ticket #74]: Removed "sea_water_speed" from flag values example and added Note at bottom of Example 3.3 in Chapter 3.  Also added a sentence to Appendix C Standard Name Modifiers "number of observations" and and a sentence to "status_flag_modifiers"
-* {tickets}103.html[Ticket #103]: Corrections to Appendices A and H, finish the ticket with remaining changes to Appendix H.
-* {tickets}72.html[Ticket #72]: Adding the geostationary projection.
-* {tickets}92.html[Ticket #92]: Add oblique mercator projection
-* {tickets}87.html[Ticket #87]: Allow comments in coordinate variables
-* {tickets}77.html[Ticket #77]: Add sinusoidal projection
-* {tickets}149.html[Ticket #149]: correction of standard name in example 7.3
-* {tickets}148.html[Ticket #148]: Added maximum_absolute_value, minimum_absolute_value and mean_absolute_value to cell methods in Appendix E
-* {tickets}118.html[Ticket #118]: Add geoid_name and geopotential_datum_name to the list of Grid Mapping Attributes.
-* {tickets}123.html[Ticket #123]: revised section 3.3
-* {tickets}73.html[Ticket #73]: renamed Appendix G to Revision History
-* {tickets}31.html[Ticket #31], add new attribute **`actual_range`**.
-* {tickets}141.html[Ticket #141], update affiliation organisations for Jonathan Gregory and Phil Bentley.
-* {tickets}103.html[Ticket #103] updated Type and Use values for some attributes in <<attribute-appendix>> and added "special purpose" value. In <<appendix-examples-discrete-geometries>>, updated coordinate values for the variables in some examples to correct omissions.
-* {tickets}71.html[Ticket #71], correction of <<vertical-perspective>> projection.
-* {tickets}67.html[Ticket #67], remove deprecation of "missing_value" from <<attribute-appendix>>.
-* {tickets}93.html[Ticket #93]: Added two new dimensionless coordinates to Appendix D.
-* Ticket #69. Added Section 5.6.1, Use of the CRS Well-known Text Format and related changes.
-* {tickets}65.html[Ticket #65]: add range entry in Appendix E.
-* {tickets}64.html[Ticket #64]: section 7.3 editorial correction, replace "cell_bounds" with "bounds".
-* {tickets}61.html[Ticket #61]: two new cell methods in Appendix E.
-
-=== Version 1.6 (5 December 2011)
-
-* {tickets}37.html[Ticket #37]: Added Chapter 9, Discrete Sampling Geometries, and a related Appendix H, and revised several other chapters.
-* In Appendix H (Annotated Examples of Discrete Geometries), updated standard names "station_description" and "station_wmo_id" to "platform_name" and "platform_id".
-
-=== Version 1.5 (25 October 2010)
-
-* {tickets}47.html[Ticket #47]: error in example 7.4
-* {tickets}51.html[Ticket #51]: syntax consistency for dimensionless vertical coordinate definitions
-* {tickets}56.html[Ticket #56]: typo in CF conventions doc
-* {tickets}57.html[Ticket #57]: fix for broken URLs in CF Conventions document
-* {tickets}58.html[Ticket #58]: remove deprecation of "missing_value" attribute
-* {tickets}49.html[Ticket #49]: clarification of flag_meanings attribute
-* {tickets}33.html[Ticket #33]: cell_methods for statistical indices
-* {tickets}45.html[Ticket #45]: Fixed defect of outdated Conventions attribute.
-* {tickets}44.html[Ticket #44]: Fixed defect by clarifying that coordinates indicate gridpoint location in <<coordinate-types>>.
-* Fixed defect in Mercator section of <<appendix-grid-mappings>> by updating to version 12 of Grid Map Names.
-* {tickets}34.html[Ticket #34]: Added grid mappings Lambert Cylindrical Equal Area, Mercator, and Orthographic to <<appendix-grid-mappings>>.
-
-=== Version 1.4 (27 February 2009)
-
-* {tickets}17.html[Ticket #17]: Changes related to removing ambiguity in <<cell-methods>>.
-* {tickets}36.html[Ticket #36]: Fixed defect related to subsection headings in <<parametric-v-coord>>.
-* {tickets}35.html[Ticket #35]: Fixed defect in wording of <<coordinate-system>>.
-* {tickets}32.html[Ticket #32]: Fixed defect in <<coordinate-system>>.
-* {tickets}30.html[Ticket #30]: Fixed defect in <<atm-sigma-coord-ex,Example 4.3, “Atmosphere sigma coordinate”>>.
-
-=== Version 1.3 (4 May 2008)
-
-* {tickets}26.html[Ticket #26]: <<flags>>, <<attribute-appendix>>, <<standard-name-modifiers>> : Enhanced the Flags definition to support bit field notation using a **`flag_masks`** attribute.
-
-=== Version 1.2 (4 May 2008)
-
-* {tickets}25.html[Ticket #25]: <<table-supported-units,Table 3.1, "Supported Units">> : Corrected Prefix for Factor "1e-2" from "deci" to "centi".
-* {tickets}18.html[Ticket #18]: <<grid-mappings-and-projections>>, <<appendix-grid-mappings>> : Additions and revisions to CF grid mapping attributes to support the specification of coordinate reference system properties
-
-=== Version 1.1 (17 January 2008)
-
-* 17 January 2008: <<coordinate-types>>, <<coordinate-system>>: Made changes regarding use of the axis attribute to identify horizontal coordinate variables.
-* 17 January 2008: Changed text to refer to rules of CF governance, and provisional status.
-* 21 March 2006: Added <<atmosphere-natural-log-pressure-coordinate,the section called "Atmosphere natural log pressure coordinate">>.
-* 21 March 2006: Added <<azimuthal-equidistant,the section called "Azimuthal equidistant">>.
-* 25 November 2005: <<atmosphere-hybrid-height-coordinate,the section called "Atmosphere hybrid height coordinate">> : Fixed definition of atmosphere hybrid height coordinate.
-* 22 October 2004: Added <<lambert-conformal-projection>>.
-* 20 September 2004: <<cell-methods>> : Changed several incorrect occurrences of the cell method **`"standard deviation"`** to **`"standard_deviation"`**.
-* 1 July 2004: <<multiple-forecasts-from-single-analysis>> : Added **`positive`** attribute to the scalar coordinate p500 to make it unambiguous that the pressure is a vertical coordinate value.
-* 1 July 2004: <<scalar-coordinate-variables>> : Added note that use of scalar coordinate variables inhibits interoperability with COARDS conforming applications.
-* 14 June 2004: <<polar-stereographic,the section called "Polar Stereographic">> : Added **`latitude_of_projection_origin`** map parameter.
-* 14 June 2004: Added <<lambert-azimuthal-equal-area,the section called “Lambert azimuthal equal area”>>.
-
-=== Version 1.0 (28 October 2003)
-
-Initial release.
->>>>>>> 04bffa26
+:issues: https://github.com/cf-convention/cf-conventions/issues/
+:pull-requests: https://github.com/cf-convention/cf-conventions/pull/
+:tickets: https://cfconventions.org/Data/Trac-tickets/
+
+[[revhistory, Revision History]]
+== Revision History
+
+=== Version 1.13-draft
+
+* {issues}613[Issue #613]: Improvements to section 4.4 about time coordinates, especially calendars, time zone offsets and leap seconds
+* {issues}433[Issue #433]: Convention for HEALPix grid parameters
+* {issues}579[Issue #579]: Introduce `authors.adoc` as a unified database of author metadata, for consistency within the conventions document and with `zenodo.json` and `CITATION.cff`, which are now generated automatically
+* {issues}590[Issue #590]: Clarify that grid_mapping can also be used for converting spatial bounds
+* {issues}593[Issue #593]: Clarify that rules for attributes of boundary variables (including BI and BO) also apply for attributes of climatological boundary variables
+* {issues}583[Issue #583]: Correct "most rapidly varying dimension" in terminology section.
+* {issues}584[Issue #584]: Allow `Z` as time-zone offset, with a couple of examples, and allow time-zone offset with date alone, both being consistent with UDUNITS syntax.
+* {issues}508[Issue #508]: Introduce aggregation variables
+
+=== Version 1.12 (04 December 2024)
+
+* {issues}513[Issue #513]: Include DOI and License information in the conventions document 
+* {issues}499[Issue #499]: Formatting of local links in text
+* {issues}566[Issue #566]: Fix invalid CRS WKT attribute in example 5.12.
+* {issues}527[Issue #527]: Clarify the conventions for boundary variables, especially for auxiliary coordinate variables of more than one dimension, state that there is no default for boundaries, add more information about bounds in section 1.
+* {issues}550[Issue #550]: Include a link to CF area-type table and make explicit the need to use standardized area-type strings in Section 7.3.3.
+* {issues}542[Issue #542]: Clarify and rearrange text of section 4.4 about time coordinate units and calendars; introduce new text and a diagram explaining leap-seconds in existing calendars; define leap_second keyword of units_metadata attribute; define utc and tai calendars; define "datetime" in section 1.3.
+* {issues}166[Issue #166]: Clarify that time coordinate variables must have **`units`** containing **`since`** and a reference time; distinguish between canonical units of time with and without **`since`**.
+* {issues}141[Issue #141]: Clarification that text may be stored in variables and attributes as either vlen strings or char arrays, and must be represented in Unicode Normalization Form C and encoded according to UTF-8.
+* {issues}367[Issue #367]: Remove the AMIP and GRIB columns from the standard name table format defined by Appendix B.
+* {issues}403[Issue #403]: Metadata to encode quantization properties
+* {issues}530[Issue #530]: Define "the most rapidly varying dimension", and use this phrase consistently with the clarification "(the last dimension in CDL order)".
+* {issues}163[Issue #163]: Provide a convention for boundary variables for grids whose cells do not all have the same number of sides.
+* {issues}174[Issue #174]: A one-dimensional string-valued variable must not have the same name as its dimension, in order to avoid its being mistaken for a coordinate variable.
+* {issues}237[Issue #237]: Clarify that the character set given in section 2.3 for variable, dimension, attribute and group names is a recommendation, not a requirement.
+* {issues}515[Issue #515]: Clarify the recommendation to use the convention of 4.3.3 for parametric vertical coordinates, because the previous wording caused confusion.
+* {issues}511[Issue #511]: Appendix B: New element in XML file header to record the "first published date"
+* {issues}509[Issue #509]: In exceptional cases allow a standard name to be aliased into two alternatives
+* {issues}501[Issue #501]: Clarify that data variables and variables containing coordinate data are highly recommended to have **`long_name`** or **`standard_name`** attributes, that **`cf_role`** is used only for discrete sampling geometries and UGRID mesh topologies, and that CF does not prohibit CF attributes from being used in ways that are not defined by CF but that in such cases their meaning is not defined by CF.
+* {issues}500[Issue #500]: Appendix B: Added a **`conventions`** string to the standard name xml file format definition
+
+=== Version 1.11 (05 December 2023)
+
+* {issues}481[Issue #481]: Introduce **`units_metadata`** attribute and clarify some other aspects of **`units`**
+* {issues}458[Issue #458]: Clarify the use of compressed dimensions in related variables
+* {issues}486[Issue #486]: Fix PDF formatting problems and invalid references
+* {issues}490[Issue #490]: Simple correction to Example 6.1.2
+* {issues}457[Issue #457]: Creation date of the draft Conventions document 
+* {issues}445[Issue #445]: Updates concerning the Polar Stereographic Grid Mapping
+* {issues}468[Issue #468]: Update section 2.3 to clarify recommended character set
+* {issues}147[Issue #147]: Clarify the use of compressed dimensions in related variables
+* {issues}483[Issue #483]: Add a missing author
+* {issues}463[Issue #463]: Convert URLs with HTTP protocol to HTTPS if available, fixed a few dead links
+* {issues}383[Issue #383]: Link to the CF website and deleted the Preface section
+* {issues}472[Issue #472]: Fix incorrect formating for some \<= symbols
+* {issues}458[Issue #458]: Fix broken link to Unidata documentation.
+* {issues}423[Issue #423]: Always use "strictly monotonic" when describing coordinate variables
+* {issues}420[Issue #420]: Add List of Figures
+* {issues}210[Issue #210]: Correct errors in examples H9-H11
+* {issues}374[Issue #374]: Clarify rules for packing and unpacking in Section 8.1
+* {issues}449[Issue #449]: Typo in end-date in Example 7.12
+* {issues}266[Issue #266]: Updates to some links in the bibliography
+* {issues}286[Issue #286]: Some labels of examples contain "Example" so that their label in the list of examples contains "Example" (affects four examples); corrected captions of three tables and five examples
+* {issues}418[Issue #418]: Add missing examples to TOE (table of examples); corrected captions of three tables and three examples
+* {issues}367[Issue #367]: Delete obsolete references in section 3.3 for mappings of CF standard names to GRIB and PCMDI tables
+* {issues}405[Issue #405]: Update ch. 4.4 text on reference time vs. UDUNIT
+* {issues}406[Issue #406]: Remove duplicate section 8.2 in the conformance document
+* {issues}391[Issue #391]: Correct link to Snyder and typo in the bibliography
+* {issues}437[Issue #437]: Correct link to NUG in the bibliography
+* {issues}428[Issue #428]: Recording deployment positions
+* {issues}430[Issue #430]: Clarify the function of the `cf_role` attribute
+* {pull-requests}408[Pull request #408]: Deleted a sentence on "rotated Mercator" under `Oblique Mercator` grid mapping in Appendix F
+* {issues}265[Issue #265]: Clarification of the requirements on bounds variable attributes
+* {issues}260[Issue #260]: Clarify use of dimensionless units
+* {issues}410[Issue #410]: Delete "on a spherical Earth" from the definition of the `latitude_longitude` grid mapping in Appendix F 
+* {issues}153[Issue #153]: Reference UGRID conventions in CF
+
+=== Version 1.10 (31 August 2022)
+
+* {pull-requests}378[Pull request #378]: Fixed missing semicolon in example 7.16
+* {issues}366[Issue #366]: Clarify the intention of standard names
+* {issues}352[Issue #352]: Correct errors in description of lossy compression by coordinate subsampling
+* {issues}345[Issue #345]: Reformat the revision history
+* {issues}349[Issue #349]: Delete unnecessary Conventions attribute in two examples
+* {issues}162[Issue #162]: Delete incorrect missing_data attributes of time coordinate variables in two examples
+* {issues}129[Issue #129]: timeSeries featureType with a forecast/reference time dimension?
+
+=== Version 1.9 (10 September 2021)
+
+* {issues}327[Issue #327]: Lossy compression by coordinate subsampling, including new Appendix J ("Coordinate Subsampling Methods")
+* {issues}323[Issue #323]: Update data model figures for the Domain
+* {issues}319[Issue #319]: Restrict "gregorian" label to only dates in the Gregorian calendar
+* {issues}298[Issue #298]: Interpretation of negative years in the units attribute
+* {issues}314[Issue #314]: Correction to the definition of "ocean sigma over z coordinate" in Appendix D
+* {issues}313[Issue #313]: Clarification of the handling of leap seconds
+* {issues}304[Issue #304]: Clarify formula terms definitions
+* {issues}301[Issue #301]: Introduce the CF domain variable.
+* {issues}288[Issue #288]: Remove unnecessary line from table in section 9.3.1
+* {issues}284[Issue #284]: Fix the mention of example 6.1.2 in the example list
+* {issues}273[Issue #273]: State the principles for design of the CF conventions
+* {issues}295[Issue #295]: Correction of figures and their description
+* {issues}243[Issue #243]: Rewording changes relating to the new integer types
+* {issues}222[Issue #222]: Allow CRS WKT to represent the CRS without requiring reader to compare with grid mapping parameters
+* {issues}193[Issue #193]: Figures to clarify the order of the vertices of cell bounds
+* {issues}271[Issue #271]: Extend the CF data model for geometries
+* {issues}272[Issue #272]: Remove unnecessary netCDF dimensions from some examples
+* {issues}258[Issue #258]: Clarification of geostationary projection items
+* {issues}216[Issue #216]: New text describing usage of ancillary variables as status/quality flags
+* {issues}159[Issue #159]: Incorporate the CF data model into the conventions in new Appendix I
+* {issues}253[Issue #253]: Update PROJ links in Appendix F
+* {pull-requests}236[Pull request #236]: Fixed the link in the COARDS reference
+* {issues}243[Issue #243]: Add new integer types to CF
+* {issues}238[Issue #238]: Clarifications to ancillary variables text and examples
+* {issues}230[Issue #230]: Correct inconsistency in units of geostationary projection
+
+=== Version 1.8 (11 February 2020)
+
+* {issues}223[Issue #223]: Axis Order for CRS-WKT grid mappings
+* {issues}212[Issue #212]: Inconsistent usage of false_easting and false_northing in grid mappings definitions and in examples
+* {issues}218[Issue #218]: Taxon Names and Identifiers.
+* {issues}203[Issue #203]: Clarifications to use of groups.
+* {issues}213[Issue #213]: Missing `s`s in grid mapping description texts.
+* {pull-requests}202[Pull request #202]: Fix Section 7 examples numbering in the list of examples
+* {issues}198[Issue #198]: Clarification of use of standard region names in "region" variables.
+* {issues}179[Issue #179]: Don't require longitude and Latitude for projected coordinates.
+* {issues}139[Issue #139]: Added support for variables of type string.
+* {issues}186[Issue #186]: Minor corrections to Example 5.10, Section 9.5 & Appendix F
+* {issues}136[Issue #136]: Missing trajectory dimension in H.22
+* {issues}144[Issue #144]: Add <<groups, support for using groups>>.
+* {issues}128[Issue #128]: Add definition of 'name_strlen' dimension where missing in Appendix H CDL examples.
+* {pull-requests}142[Pull request #142]: Fix bad reference to an example in section 6.1 "Labels".
+* {issues}155[Issue #155], {issues}156[Issue #156]: Allow alternate grid mappings for geometry containers. When node_count attribute is missing, require the dimension of the node coordinate variables to be one of the dimensions of the data variable.
+* {pull-requests}146[Pull request #146]: Typos (plural dimensions) in section H
+* {tickets}164.html[Ticket #164]: Add bounds attribute to first geometry CDL example.
+* {tickets}164.html[Ticket #164]: Replace axis with bounds for coordinate variables related to geometry node variables.
+* {tickets}164.html[Ticket #164]: Add Tim Whiteaker and Dave Blodgett as authors.
+* {tickets}164.html[Ticket #164]: Remove geometry attribute from lat/lon variables in examples.
+* {tickets}164.html[Ticket #164]: If coordinates attribute is carried by geometry container, require coordinate variables which correspond to node coordinate variables to have the corresponding axis attribute.
+* {tickets}164.html[Ticket #164]: Implement suggestions from trac ticket comments.
+* {tickets}164.html[Ticket #164]: New Geometries section 7.5.
+
+=== Version 1.7 (7 August 2017)
+
+* Updated use of WKT-CRS syntax.
+* Trivial updates to links for COARDS and UDUNITS in the bibliography.
+* Updated the links and references to NUG (The NetCDF User Guide), to refer to the current version.
+* A few formatting tweaks.
+* {tickets}140.html[Ticket #140]: Added 3 paragraphs and an example to Chapter 7, Section 7.1.
+* {tickets}100.html[Ticket #100]: Clarifications to the preamble of sections 4 and 5.
+* {tickets}70.html[Ticket #70]: Connecting coordinates to Grid Mapping variables: revisions in Section 5.6 and Examples 5.10 and 5.12
+* {tickets}104.html[Ticket #104]: Clarify the interpretation of scalar coordinate variables, changes in sections 5.7 and 6.1
+* {tickets}102.html[Ticket #102]: additional cell_methods, changes in Appendix E and section 7.3
+* {tickets}80.html[Ticket #80]: added attributes to AppF Table F1, changes in section 5.6 and 5.6.1.
+* {tickets}86.html[Ticket #86]: Allow coordinate variables to be scaled integers, affects two table rows in Appendix A.
+* {tickets}138.html[Ticket #138]: Clarification of false_easting / false_northing (Table F.1)
+* {tickets}76.html[Ticket #76]: More than one name in Conventions attribute (section 2.6.1)
+* {tickets}109.html[Ticket #109]: resolve inconsistency of positive and standard_name attributes (section 4.3)
+* {tickets}75.html[Ticket #75]: fix documentation and definitions of 3 grid mapping definitions
+* {tickets}143.html[Ticket #143]: Supplement the definitions of dimensionless vertical coordinates
+* {tickets}85.html[Ticket #85]: Added sentence to bottom of first para in Section 9.1 "Features and feature types".  Added Links column in Section 9.1. Replaced first para in Section 9.6. "Missing Data". Added verbiage to Section 2.5.1, "Missing data...".  Added sentence to Appendix A "Description" "missing_value" and "Fill_Value".
+* {tickets}145.html[Ticket #145]: Add new sentence to bottom of Section 7.2, Add new Section 2.6.3, "External variables". Add "External variable" attribute to Appendix A.
+* {tickets}74.html[Ticket #74]: Removed "sea_water_speed" from flag values example and added Note at bottom of Example 3.3 in Chapter 3.  Also added a sentence to Appendix C Standard Name Modifiers "number of observations" and and a sentence to "status_flag_modifiers"
+* {tickets}103.html[Ticket #103]: Corrections to Appendices A and H, finish the ticket with remaining changes to Appendix H.
+* {tickets}72.html[Ticket #72]: Adding the geostationary projection.
+* {tickets}92.html[Ticket #92]: Add oblique mercator projection
+* {tickets}87.html[Ticket #87]: Allow comments in coordinate variables
+* {tickets}77.html[Ticket #77]: Add sinusoidal projection
+* {tickets}149.html[Ticket #149]: correction of standard name in example 7.3
+* {tickets}148.html[Ticket #148]: Added maximum_absolute_value, minimum_absolute_value and mean_absolute_value to cell methods in Appendix E
+* {tickets}118.html[Ticket #118]: Add geoid_name and geopotential_datum_name to the list of Grid Mapping Attributes.
+* {tickets}123.html[Ticket #123]: revised section 3.3
+* {tickets}73.html[Ticket #73]: renamed Appendix G to Revision History
+* {tickets}31.html[Ticket #31], add new attribute **`actual_range`**.
+* {tickets}141.html[Ticket #141], update affiliation organisations for Jonathan Gregory and Phil Bentley.
+* {tickets}103.html[Ticket #103] updated Type and Use values for some attributes in <<attribute-appendix>> and added "special purpose" value. In <<appendix-examples-discrete-geometries>>, updated coordinate values for the variables in some examples to correct omissions.
+* {tickets}71.html[Ticket #71], correction of <<vertical-perspective>> projection.
+* {tickets}67.html[Ticket #67], remove deprecation of "missing_value" from <<attribute-appendix>>.
+* {tickets}93.html[Ticket #93]: Added two new dimensionless coordinates to Appendix D.
+* Ticket #69. Added Section 5.6.1, Use of the CRS Well-known Text Format and related changes.
+* {tickets}65.html[Ticket #65]: add range entry in Appendix E.
+* {tickets}64.html[Ticket #64]: section 7.3 editorial correction, replace "cell_bounds" with "bounds".
+* {tickets}61.html[Ticket #61]: two new cell methods in Appendix E.
+
+=== Version 1.6 (5 December 2011)
+
+* {tickets}37.html[Ticket #37]: Added Chapter 9, Discrete Sampling Geometries, and a related Appendix H, and revised several other chapters.
+* In Appendix H (Annotated Examples of Discrete Geometries), updated standard names "station_description" and "station_wmo_id" to "platform_name" and "platform_id".
+
+=== Version 1.5 (25 October 2010)
+
+* {tickets}47.html[Ticket #47]: error in example 7.4
+* {tickets}51.html[Ticket #51]: syntax consistency for dimensionless vertical coordinate definitions
+* {tickets}56.html[Ticket #56]: typo in CF conventions doc
+* {tickets}57.html[Ticket #57]: fix for broken URLs in CF Conventions document
+* {tickets}58.html[Ticket #58]: remove deprecation of "missing_value" attribute
+* {tickets}49.html[Ticket #49]: clarification of flag_meanings attribute
+* {tickets}33.html[Ticket #33]: cell_methods for statistical indices
+* {tickets}45.html[Ticket #45]: Fixed defect of outdated Conventions attribute.
+* {tickets}44.html[Ticket #44]: Fixed defect by clarifying that coordinates indicate gridpoint location in <<coordinate-types>>.
+* Fixed defect in Mercator section of <<appendix-grid-mappings>> by updating to version 12 of Grid Map Names.
+* {tickets}34.html[Ticket #34]: Added grid mappings Lambert Cylindrical Equal Area, Mercator, and Orthographic to <<appendix-grid-mappings>>.
+
+=== Version 1.4 (27 February 2009)
+
+* {tickets}17.html[Ticket #17]: Changes related to removing ambiguity in <<cell-methods>>.
+* {tickets}36.html[Ticket #36]: Fixed defect related to subsection headings in <<parametric-v-coord>>.
+* {tickets}35.html[Ticket #35]: Fixed defect in wording of <<coordinate-system>>.
+* {tickets}32.html[Ticket #32]: Fixed defect in <<coordinate-system>>.
+* {tickets}30.html[Ticket #30]: Fixed defect in <<atm-sigma-coord-ex,Example 4.3, “Atmosphere sigma coordinate”>>.
+
+=== Version 1.3 (4 May 2008)
+
+* {tickets}26.html[Ticket #26]: <<flags>>, <<attribute-appendix>>, <<standard-name-modifiers>> : Enhanced the Flags definition to support bit field notation using a **`flag_masks`** attribute.
+
+=== Version 1.2 (4 May 2008)
+
+* {tickets}25.html[Ticket #25]: <<table-supported-units,Table 3.1, "Supported Units">> : Corrected Prefix for Factor "1e-2" from "deci" to "centi".
+* {tickets}18.html[Ticket #18]: <<grid-mappings-and-projections>>, <<appendix-grid-mappings>> : Additions and revisions to CF grid mapping attributes to support the specification of coordinate reference system properties
+
+=== Version 1.1 (17 January 2008)
+
+* 17 January 2008: <<coordinate-types>>, <<coordinate-system>>: Made changes regarding use of the axis attribute to identify horizontal coordinate variables.
+* 17 January 2008: Changed text to refer to rules of CF governance, and provisional status.
+* 21 March 2006: Added <<atmosphere-natural-log-pressure-coordinate,the section called "Atmosphere natural log pressure coordinate">>.
+* 21 March 2006: Added <<azimuthal-equidistant,the section called "Azimuthal equidistant">>.
+* 25 November 2005: <<atmosphere-hybrid-height-coordinate,the section called "Atmosphere hybrid height coordinate">> : Fixed definition of atmosphere hybrid height coordinate.
+* 22 October 2004: Added <<lambert-conformal-projection>>.
+* 20 September 2004: <<cell-methods>> : Changed several incorrect occurrences of the cell method **`"standard deviation"`** to **`"standard_deviation"`**.
+* 1 July 2004: <<multiple-forecasts-from-single-analysis>> : Added **`positive`** attribute to the scalar coordinate p500 to make it unambiguous that the pressure is a vertical coordinate value.
+* 1 July 2004: <<scalar-coordinate-variables>> : Added note that use of scalar coordinate variables inhibits interoperability with COARDS conforming applications.
+* 14 June 2004: <<polar-stereographic,the section called "Polar Stereographic">> : Added **`latitude_of_projection_origin`** map parameter.
+* 14 June 2004: Added <<lambert-azimuthal-equal-area,the section called “Lambert azimuthal equal area”>>.
+
+=== Version 1.0 (28 October 2003)
+
+Initial release.