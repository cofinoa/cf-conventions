﻿[[revhistory, Revision History]]
== Revision History

.14 June 2004
. Added <<lambert-azimuthal-equal-area,the section called “Lambert azimuthal equal area”>>.
. <<polar-stereographic,the section called "Polar Stereographic">> : Added **`latitude_of_projection_origin`** map parameter.

.1 July 2004
. <<scalar-coordinate-variables>> : Added note that use of scalar coordinate variables inhibits interoperability with COARDS conforming applications.
. <<multiple-forecasts-from-single-analysis>> : Added **`positive`** attribute to the scalar coordinate p500 to make it unambiguous that the pressure is a vertical coordinate value.

.20 September 2004
. <<cell-methods>> : Changed several incorrect occurances of the cell method **`"standard deviation"`** to **`"standard_deviation"`**.

.22 October 2004
. Added <<lambert-conformal-projection>>.

.25 November 2005
. <<atmosphere-hybrid-height-coordinate,the section called "Atmosphere hybrid height coordinate">> : Fixed definition of atmosphere hybrid height coordinate.

.21 March 2006
. Added <<azimuthal-equidistant,the section called "Azimuthal equidistant">>.
. Added <<atmosphere-natural-log-pressure-coordinate,the section called "Atmosphere natural log pressure coordinate">>.

.17 January 2008
. <<preface>> : Changed text to refer to rules of CF governance, and provisional status.
. <<coordinate-types>> , <<coordinate-system>> : Made changes regarding use of the axis attribute to identify horizontal coordinate variables.
. Changed document version to 1.1.

.4 May 2008
. <<grid-mappings-and-projections>>, <<appendix-grid-mappings>> : Additions and revisions to CF grid mapping attributes to support the specification of coordinate reference system properties link:$$http://cf-trac.llnl.gov/trac/ticket/18$$[(Trac ticket #18)].
. <<table-supported-units,Table 3.1, "Supported Units">> : Corrected Prefix for Factor "1e-2" from "deci" to "centi". link:$$http://cf-trac.llnl.gov/trac/ticket/25$$[(Trac ticket #25)].
. Changed document version to 1.2.

.15 July 2008
. <<flags>> , <<attribute-appendix>> , <<standard-name-modifiers>> : Enhanced the Flags definition to support bit field notation using a **`flag_masks`** attribute. link:$$http://cf-trac.llnl.gov/trac/ticket/26$$[(Trac ticket #26)].
. Changed document version to 1.3.

.9 October 2008
. Fixed defect in <<atm-sigma-coord-ex,Example 4.3, “Atmosphere sigma coordinate”>>. link:$$http://cf-trac.llnl.gov/trac/ticket/30$$[(Trac ticket #30)].
. Fixed defect in <<coordinate-system>>. link:$$http://cf-trac.llnl.gov/trac/ticket/32$$[(Trac ticket #32)].

.7 November 2008
. Fixed defect in wording of <<coordinate-system>>. link:$$http://cf-trac.llnl.gov/trac/ticket/35$$[(Trac ticket #35)].
. Fixed defect related to subsection headings in <<dimensionless-v-coord>>. link:$$http://cf-trac.llnl.gov/trac/ticket/36$$[(Trac ticket #36)].

.10 December 2008
. Changes related to removing ambiguity in <<cell-methods>>. link:$$http://cf-trac.llnl.gov/trac/ticket/17$$[(Trac ticket #17)].
. Changed document version to 1.4.

.11 December 2008
. Added grid mappings Lambert Cylindrical Equal Area, Mercator, and Orthographic to <<appendix-grid-mappings>>. link:$$http://cf-trac.llnl.gov/trac/ticket/34$$[(Trac ticket #34)].

.12 December 2008
. Fixed defect in Mercator section of <<appendix-grid-mappings>> by updating to version 12 of Grid Map Names (see link:$$http://cf-trac.llnl.gov/trac/wiki/GridMapNames?version=12$$[]).

.27 February 2009
. Fixed defect by clarifying that coordinates indicate gridpoint location in <<coordinate-types>>. link:$$http://cf-trac.llnl.gov/trac/ticket/44$$[(Trac ticket #44)].
. Fixed defect of outdated Conventions attribute. link:$$http://cf-trac.llnl.gov/trac/ticket/45$$[(Trac ticket #45)].

.25 October 2010
Minor revisions requested by Jonathan Gregory.
Revisions 33 and 49 were closed after discussions; the rest had elicited no objections.

. Ticket 33, cell_methods for statistical indices
. Ticket 49, clarification of flag_meanings attribute
. Ticket 58, remove deprecation of "missing_value" attribute
. Ticket 57, fix for broken URLs in CF Conventions document
. Ticket 56, typo in CF conventions doc
. Ticket 51, syntax consistency for dimensionless vertical coordinate definitions
. Ticket 47, error in example 7.4
. Changed document version to 1.5.
. New chapter, ticket 37 Changed document version to 1.6.

.22 June 2011
Ticket 37. Added Chapter 9, Discrete Sampling Geometries, and a related Appendix H, and revised several other chapters.

.5 December 2011
In Appendix H (Annotated Examples of Descrete Geometries), updated standard names "station_description" and "station_wmo_id" to "platform_name" and "platform_id".

.23 December 2015
Re-do several changes which had previously been made in an earlier draft of version 1.7:

. Ticket 61, two new cell methods in Appendix E.
. Ticket 64, section 7.3 editorial correction, replace "cell_bounds" with "bounds".
. Ticket 65, add range entry in Appendix E.
. Ticket 69. Added Section 5.6.1, Use of the CRS Well-known Text Format and related changes.
. Ticket 93, Added two new dimensionless coordinates to Appendix D.

.20 January 2016
. link:$$http://cf-trac.llnl.gov/trac/ticket/67$$[Ticket 67], remove
deprecation of "missing_value" from <<attribute-appendix>>.
. link:$$http://cf-trac.llnl.gov/trac/ticket/71$$[Ticket #71], correction of <<vertical-perspective>> projection.

.29 February 2016
. link:$$http://cf-trac.llnl.gov/trac/ticket/103$$[Ticket 103] updated Type and Use values for some attributes in <<attribute-appendix>> and added "special purpose" value. In <<appendix-examples-discrete-geometries>>, updated coordinate values for the variables in some examples to correct omissions.

.30 March 2016
. link:$$http://cf-trac.llnl.gov/trac/ticket/141$$[Ticket 141], update
affiliation organisations for Jonathan Gregory and Phil Bentley.

.27 July 2016
. link:$$http://cf-trac.llnl.gov/trac/ticket/31$$[Ticket 31],
add new attribute **`actual_range`**.

.7 February 2017
. renamed Appendix G to Revision History, as in Trac Ticket 73.
. revised section 3.3 for Trac ticket 123.

.14 February 2017
. Ticket #118, Add geoid_name and geopotential_datum_name to the list of
Grid Mapping Attributes.
. Ticket #148, Added maximum_absolute_value, minimum_absolute_value and
mean_absolute_value to cell methods in Appendix E
. Ticket #149, correction of standard name in example 7.3

.15 February 2017
. Ticket #77, Add sinusoidal projection
. Ticket #87, Allow comments in coordinate variables
. Ticket #92, Add oblique mercator projection
. Ticket #72, Adding the geostationary projection.

. 16 February 2017
. Ticket #103, Corrections to Appendices A and H, finish the ticket with remaining changes to Appendix H.

.21 February 2017 
. Ticket #74, Removed "sea_water_speed" from flag values example and added Note at 
bottom of Example 3.3 in Chapter 3.  Also added a sentence to Appendix C Standard Name 
Modifiers "number of observations" and and a sentence to "status_flag_modifiers"

.7 March 2017
. Ticket #145, Add new sentence to bottom of Section 7.2, Add new Section 2.6.3, "External variables", 
Add "External variable" attribute to Appendix A.

.08 March 2017
. Ticket #85, Added sentence to bottom of first para in Section 9.1 "Features and feature types".  Added Links column in Section 9.1
Replaced first para in Section 9.6. "Missing Data". Added verbiage to Section 2.5.1, "Missing data...".  Added sentence to Appendix A 
"Description" "missing_value" and "Fill_Value".
<<<<<<< HEAD
. Ticket #143, Supplement the definitions of dimensionless vertical coordinates
=======

.09 March 2017
. Ticket #75, fix documentation and definitions of 3 grid mapping definitions
>>>>>>> c6c220e3
<|MERGE_RESOLUTION|>--- conflicted
+++ resolved
@@ -136,10 +136,7 @@
 . Ticket #85, Added sentence to bottom of first para in Section 9.1 "Features and feature types".  Added Links column in Section 9.1
 Replaced first para in Section 9.6. "Missing Data". Added verbiage to Section 2.5.1, "Missing data...".  Added sentence to Appendix A 
 "Description" "missing_value" and "Fill_Value".
-<<<<<<< HEAD
 . Ticket #143, Supplement the definitions of dimensionless vertical coordinates
-=======
 
 .09 March 2017
 . Ticket #75, fix documentation and definitions of 3 grid mapping definitions
->>>>>>> c6c220e3
