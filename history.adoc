--- conflicted
+++ resolved
@@ -7,12 +7,9 @@
 
 === Working version (most recent first)
 
-<<<<<<< HEAD
 * {issues}508[Issue #508]: Introduce aggregation variables
-=======
 * {issues}237[Issue #237]: Clarify that the character set given in section 2.3 for variable, dimension, attribute and group names is a recommendation, not a requirement.
 * {issues}515[Issue #515]: Clarify the recommendation to use the convention of 4.3.3 for parametric vertical coordinates, because the previous wording caused confusion.
->>>>>>> e5f2cea6
 * {issues}511[Issue #511]: Appendix B: New element in XML file header to record the "first published date"
 * {issues}509[Issue #509]: In exceptional cases allow a standard name to be aliased into two alternatives
 * {issues}501[Issue #501]: Clarify that data variables and variables containing coordinate data are highly recommended to have **`long_name`** or **`standard_name`** attributes, that **`cf_role`** is used only for discrete sampling geometries and UGRID mesh topologies, and that CF does not prohibit CF attributes from being used in ways that are not defined by CF but that in such cases their meaning is not defined by CF.
