--- conflicted
+++ resolved
@@ -142,9 +142,7 @@
 . Ticket #75, fix documentation and definitions of 3 grid mapping definitions
 
 .23 March 2017
-<<<<<<< HEAD
 . Ticket #138, Clarification of false_easting / false_northing (Table F.1)
-=======
 . Ticket #86, Allow coordinate variables to be scaled integers, affects two table rows in Appendix A.
 
 .27 March 2017
@@ -153,4 +151,3 @@
 .28 March 2017
 . Ticket #102, additional cell_methods, changes in Appendix E and section 7.3
 . Ticket #104, Clarify the interpretation of scalar coordinate variables, changes in sections 5.7 and 6.1
->>>>>>> 8df7fc3c
