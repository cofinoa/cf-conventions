--- conflicted
+++ resolved
@@ -7,15 +7,12 @@
 
 === Working version (most recent first)
 
-<<<<<<< HEAD
 * {issues}508[Issue #508]: Introduce aggregation variables
-=======
 * {issues}367[Issue #367]: Remove the AMIP and GRIB columns from the standard name table format defined by Appendix B.
 * {issues}403[Issue #403]: Metadata to encode quantization properties
 * {issues}530[Issue #530]: Define "the most rapidly varying dimension", and use this phrase consistently with the clarification "(the last dimension in CDL order)".
 * {issues}163[Issue #163]: Provide a convention for boundary variables for grids whose cells do not all have the same number of sides.
 * {issues}174[Issue #174]: A one-dimensional string-valued variable must not have the same name as its dimension, in order to avoid its being mistaken for a coordinate variable.
->>>>>>> 351c6e5f
 * {issues}237[Issue #237]: Clarify that the character set given in section 2.3 for variable, dimension, attribute and group names is a recommendation, not a requirement.
 * {issues}515[Issue #515]: Clarify the recommendation to use the convention of 4.3.3 for parametric vertical coordinates, because the previous wording caused confusion.
 * {issues}511[Issue #511]: Appendix B: New element in XML file header to record the "first published date"
