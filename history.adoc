--- conflicted
+++ resolved
@@ -7,11 +7,8 @@
 
 === Working version (most recent first)
 
-<<<<<<< HEAD
 * {issues}403[Issue #403]: Metadata to encode quantization properties
-=======
 * {issues}530{Issue #530]: Define "the most rapidly varying dimension", and use this phrase consistently with the clarification "(the last dimension in CDL order)".
->>>>>>> 938472c2
 * {issues}163[Issue #163]: Provide a convention for boundary variables for grids whose cells do not all have the same number of sides.
 * {issues}174[Issue #174]: A one-dimensional string-valued variable must not have the same name as its dimension, in order to avoid its being mistaken for a coordinate variable.
 * {issues}237[Issue #237]: Clarify that the character set given in section 2.3 for variable, dimension, attribute and group names is a recommendation, not a requirement.
