--- conflicted
+++ resolved
@@ -153,9 +153,6 @@
 .28 March 2017
 . Ticket #102, additional cell_methods, changes in Appendix E and section 7.3
 . Ticket #104, Clarify the interpretation of scalar coordinate variables, changes in sections 5.7 and 6.1
-<<<<<<< HEAD
 
 .06 April 2017
-. Ticket #70, Connecting coordinates to Grid Mapping variables: revisions in Section 5.6 and Examples 5.10 and 5.12
-=======
->>>>>>> 4c2b67e3
+. Ticket #70, Connecting coordinates to Grid Mapping variables: revisions in Section 5.6 and Examples 5.10 and 5.12