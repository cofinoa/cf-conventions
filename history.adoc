﻿[[revhistory, Revision History]]
== Revision History

.14 June 2004
. Added <<lambert-azimuthal-equal-area,the section called “Lambert azimuthal equal area”>>.
. <<polar-stereographic,the section called "Polar Stereographic">> : Added **`latitude_of_projection_origin`** map parameter.

.1 July 2004
. <<scalar-coordinate-variables>> : Added note that use of scalar coordinate variables inhibits interoperability with COARDS conforming applications.
. <<multiple-forecasts-from-single-analysis>> : Added **`positive`** attribute to the scalar coordinate p500 to make it unambiguous that the pressure is a vertical coordinate value.

.20 September 2004
. <<cell-methods>> : Changed several incorrect occurances of the cell method **`"standard deviation"`** to **`"standard_deviation"`**.

.22 October 2004
. Added <<lambert-conformal-projection>>.

.25 November 2005
. <<atmosphere-hybrid-height-coordinate,the section called "Atmosphere hybrid height coordinate">> : Fixed definition of atmosphere hybrid height coordinate.

.21 March 2006
. Added <<azimuthal-equidistant,the section called "Azimuthal equidistant">>.
. Added <<atmosphere-natural-log-pressure-coordinate,the section called "Atmosphere natural log pressure coordinate">>.

.17 January 2008
. <<preface>> : Changed text to refer to rules of CF governance, and provisional status.
. <<coordinate-types>> , <<coordinate-system>> : Made changes regarding use of the axis attribute to identify horizontal coordinate variables.
. Changed document version to 1.1.

.4 May 2008
. <<grid-mappings-and-projections>>, <<appendix-grid-mappings>> : Additions and revisions to CF grid mapping attributes to support the specification of coordinate reference system properties link:$$http://cf-trac.llnl.gov/trac/ticket/18$$[(Trac ticket #18)].
. <<table-supported-units,Table 3.1, "Supported Units">> : Corrected Prefix for Factor "1e-2" from "deci" to "centi". link:$$http://cf-trac.llnl.gov/trac/ticket/25$$[(Trac ticket #25)].
. Changed document version to 1.2.

.15 July 2008
. <<flags>> , <<attribute-appendix>> , <<standard-name-modifiers>> : Enhanced the Flags definition to support bit field notation using a **`flag_masks`** attribute. link:$$http://cf-trac.llnl.gov/trac/ticket/26$$[(Trac ticket #26)].
. Changed document version to 1.3.

.9 October 2008
. Fixed defect in <<atm-sigma-coord-ex,Example 4.3, “Atmosphere sigma coordinate”>>. link:$$http://cf-trac.llnl.gov/trac/ticket/30$$[(Trac ticket #30)].
. Fixed defect in <<coordinate-system>>. link:$$http://cf-trac.llnl.gov/trac/ticket/32$$[(Trac ticket #32)].

.7 November 2008
. Fixed defect in wording of <<coordinate-system>>. link:$$http://cf-trac.llnl.gov/trac/ticket/35$$[(Trac ticket #35)].
. Fixed defect related to subsection headings in <<dimensionless-v-coord>>. link:$$http://cf-trac.llnl.gov/trac/ticket/36$$[(Trac ticket #36)].

.10 December 2008
. Changes related to removing ambiguity in <<cell-methods>>. link:$$http://cf-trac.llnl.gov/trac/ticket/17$$[(Trac ticket #17)].
. Changed document version to 1.4.

.11 December 2008
. Added grid mappings Lambert Cylindrical Equal Area, Mercator, and Orthographic to <<appendix-grid-mappings>>. link:$$http://cf-trac.llnl.gov/trac/ticket/34$$[(Trac ticket #34)].

.12 December 2008
. Fixed defect in Mercator section of <<appendix-grid-mappings>> by updating to version 12 of Grid Map Names (see link:$$http://cf-trac.llnl.gov/trac/wiki/GridMapNames?version=12$$[]).

.27 February 2009
. Fixed defect by clarifying that coordinates indicate gridpoint location in <<coordinate-types>>. link:$$http://cf-trac.llnl.gov/trac/ticket/44$$[(Trac ticket #44)].
. Fixed defect of outdated Conventions attribute. link:$$http://cf-trac.llnl.gov/trac/ticket/45$$[(Trac ticket #45)].

.25 October 2010
Minor revisions requested by Jonathan Gregory.
Revisions 33 and 49 were closed after discussions; the rest had elicited no objections.

. Ticket 33, cell_methods for statistical indices
. Ticket 49, clarification of flag_meanings attribute
. Ticket 58, remove deprecation of "missing_value" attribute

. Ticket 57, fix for broken URLs in CF Conventions document
. Ticket 56, typo in CF conventions doc
. Ticket 51, syntax consistency for dimensionless vertical coordinate definitions
. Ticket 47, error in example 7.4
. Changed document version to 1.5.
. New chapter, ticket 37 Changed document version to 1.6.

.22 June 2011
Ticket 37. Added Chapter 9, Discrete Sampling Geometries, and a related Appendix H, and revised several other chapters.

.5 December 2011
In Appendix H (Annotated Examples of Descrete Geometries), updated standard names "station_description" and "station_wmo_id" to "platform_name" and "platform_id".

.23 December 2015
Re-do several changes which had previously been made in an earlier draft of version 1.7:

. Ticket 61, two new cell methods in Appendix E.
. Ticket 64, section 7.3 editorial correction, replace "cell_bounds" with "bounds".
. Ticket 65, add range entry in Appendix E.
. Ticket 69. Added Section 5.6.1, Use of the CRS Well-known Text Format and related changes.
. Ticket 93, Added two new dimensionless coordinates to Appendix D.

.20 January 2016
. link:$$http://cf-trac.llnl.gov/trac/ticket/67$$[Ticket 67], remove
deprecation of "missing_value" from <<attribute-appendix>>.
. link:$$http://cf-trac.llnl.gov/trac/ticket/71$$[Ticket #71], correction of <<vertical-perspective>> projection.

.29 February 2016
. link:$$http://cf-trac.llnl.gov/trac/ticket/103$$[Ticket 103] updated Type and Use values for some attributes in <<attribute-appendix>> and added "special purpose" value. In <<appendix-examples-discrete-geometries>>, updated coordinate values for the variables in some examples to correct omissions.

.30 March 2016
. link:$$http://cf-trac.llnl.gov/trac/ticket/141$$[Ticket 141], update
affiliation organisations for Jonathan Gregory and Phil Bentley.

.27 July 2016
. link:$$http://cf-trac.llnl.gov/trac/ticket/31$$[Ticket 31],
add new attribute **`actual_range`**.

.7 February 2017
. renamed Appendix G to Revision History, as in Trac Ticket 73.
. revised section 3.3 for Trac ticket 123.

.14 February 2017
. Ticket #118, Add geoid_name and geopotential_datum_name to the list of
Grid Mapping Attributes.
. Ticket #148, Added maximum_absolute_value, minimum_absolute_value and
mean_absolute_value to cell methods in Appendix E
. Ticket #149, correction of standard name in example 7.3

.15 February 2017
. Ticket #77, Add sinusoidal projection
. Ticket #87, Allow comments in coordinate variables
. Ticket #92, Add oblique mercator projection
. Ticket #72, Adding the geostationary projection.

.16 February 2017
. Ticket #103, Corrections to Appendices A and H, finish the ticket with remaining changes to Appendix H.

.21 February 2017 
. Ticket #74, Removed "sea_water_speed" from flag values example and added Note at 
bottom of Example 3.3 in Chapter 3.  Also added a sentence to Appendix C Standard Name 
Modifiers "number of observations" and and a sentence to "status_flag_modifiers"

.7 March 2017
. Ticket #145, Add new sentence to bottom of Section 7.2, Add new Section 2.6.3, "External variables", 
Add "External variable" attribute to Appendix A.

.08 March 2017
. Ticket #85, Added sentence to bottom of first para in Section 9.1 "Features and feature types".  Added Links column in Section 9.1
Replaced first para in Section 9.6. "Missing Data". Added verbiage to Section 2.5.1, "Missing data...".  Added sentence to Appendix A 
"Description" "missing_value" and "Fill_Value".
. Ticket #143, Supplement the definitions of dimensionless vertical coordinates

.09 March 2017
. Ticket #75, fix documentation and definitions of 3 grid mapping definitions

.23 March 2017
. Ticket #109, resolve inconsistency of positive and standard_name attributes (section 4.3)
. Ticket #76, More than one name in Conventions attribute (section 2.6.1)
. Ticket #138, Clarification of false_easting / false_northing (Table F.1)
. Ticket #86, Allow coordinate variables to be scaled integers, affects two table rows in Appendix A.

.27 March 2017
. Ticket #80, added attributes to AppF Table F1, changes in section 5.6 and 5.6.1.

.28 March 2017
. Ticket #102, additional cell_methods, changes in Appendix E and section 7.3
. Ticket #104, Clarify the interpretation of scalar coordinate variables, changes in sections 5.7 and 6.1

.06 April 2017
. Ticket #70, Connecting coordinates to Grid Mapping variables: revisions in Section 5.6 and Examples 5.10 and 5.12

.25 April 2017
. Ticket #100, Clarifications to the preamble of sections 4 and 5.

.29 June 2017
. Ticket #140, Added 3 paragraphs and an example to Chapter 7, Section 7.1.

.18 July 2017
. a few formatting tweaks
. Where appropriate, changed document version from 1.6 to 1.7, and 1.7 (DRAFT) to 1.7.

.1 August 2017
. Updated the links and references to NUG (The NetCDF User Guide), to refer to the current version.
. Trivial updates to links for COARDS and UDUNITS in the bibliography.

<<<<<<< HEAD
.17 October 2017
. Ticket #164, New Geometries section 7.5.
=======
.10 August 2017
. Updated use of WKT-CRS syntax.
>>>>>>> 679e3ed5
<|MERGE_RESOLUTION|>--- conflicted
+++ resolved
@@ -172,10 +172,8 @@
 . Updated the links and references to NUG (The NetCDF User Guide), to refer to the current version.
 . Trivial updates to links for COARDS and UDUNITS in the bibliography.
 
-<<<<<<< HEAD
-.17 October 2017
-. Ticket #164, New Geometries section 7.5.
-=======
 .10 August 2017
 . Updated use of WKT-CRS syntax.
->>>>>>> 679e3ed5
+
+.17 October 2017
+. Ticket #164, New Geometries section 7.5.