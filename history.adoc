--- conflicted
+++ resolved
@@ -120,10 +120,6 @@
 . Ticket #92, Add oblique mercator projection
 . Ticket #72, Adding the geostationary projection.
 
-<<<<<<< HEAD
-.?? February 2017
-. Ticket #75, fix documentation and definitions of 3 grid mapping definitions
-=======
 . 16 February 2017
 . Ticket #103, Corrections to Appendices A and H, finish the ticket with remaining changes to Appendix H.
 
@@ -140,4 +136,6 @@
 . Ticket #85, Added sentence to bottom of first para in Section 9.1 "Features and feature types".  Added Links column in Section 9.1
 Replaced first para in Section 9.6. "Missing Data". Added verbiage to Section 2.5.1, "Missing data...".  Added sentence to Appendix A 
 "Description" "missing_value" and "Fill_Value".
->>>>>>> 582076b2
+
+.09 March 2017
+. Ticket #75, fix documentation and definitions of 3 grid mapping definitions
