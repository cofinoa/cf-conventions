
==  Labels and Alternative Coordinates 




[[labels, Section 6.1, "Labels"]]
=== Labels





Character strings can be used to provide a name or label for each
element of an axis. This is particularly useful for discrete axes
(section 4.5). For instance, if a data variable contains time series of
observational data from a number of observing stations, it may be
convenient to provide the names of the stations as labels for the
elements of the station dimension (<<time-series-data>>).
      <<example-h.1>> illustrates another application for labels.
      

Character strings labelling the elements of an axis are regarded as
<<<<<<< HEAD
string-valued auxiliary coordinate variables. The **`coordinates`**
attribute of the data variable names the variable that contains the
string array. An application processing the variables listed in the
**`coordinates`** attribute can recognize a string-valued auxiliary
coordinate variable because it contains an array of character data. The
inner dimension (last dimension in CDL terms) is the maximum length of
each string, and the other dimensions are axis dimensions. If a
character variable has only one dimension (the maximum length of the
string), it is regarded as a string-valued scalar coordinate variable,
analogous to a numeric scalar coordinate variable (see
<<scalar-coordinate-variables>>)
=======
string-valued auxiliary coordinate variables. The **`coordinates`** attribute
      of the data variable names the variable that contains the string
      array. An application processing the variables listed in the **`coordinates`**
      attribute can recognize a string-valued auxiliary coordinate variable
      because it contains an array of character data. The inner dimension (last
      dimension in CDL terms) is the maximum length of each string, and the
      other dimensions are axis dimensions. If a character variable has only
      one dimension (the maximum length of the string), it is regarded as a
      string-valued scalar coordinate variable, analogous to a numeric scalar
      coordinate variable (see <<scalar-coordinate-variables>>).
>>>>>>> 606dca21
    

[[geographic-regions, Section 6.1.1, "Geographic Regions"]]
==== Geographic Regions

When data is representative of geographic regions which can be identified by names but which have complex boundaries that cannot practically be specified using longitude and latitude boundary coordinates, a labeled axis should be used to identify the regions. We recommend that the names be chosen from the list of link:$$http://cfconventions.org/Data/cf-standard-names/docs/standardized-region-names.html$$[standardized region names] whenever possible. To indicate that the label values are standardized the variable that contains the labels must be given the **`standard_name`** attribute with the value `region`.

[[northward-heat-transport-in-atlantic-ocean-ex]]
[caption="Example 6.2. "]
.Northward heat transport in Atlantic Ocean
====

Suppose we have data representing northward heat transport across a set of zonal slices in the Atlantic Ocean. Note that the standard names to describe this quantity do not include location information. That is provided by the latitude coordinate and the labeled axis:
----
dimensions:
  times = 20 ;
  lat = 5
  lbl = 1 ;
  strlen = 64 ;
variables:
  float n_heat_transport(time,lat,lbl);
    n_heat_transport:units="W";
    n_heat_transport:coordinates="geo_region";
    n_heat_transport:standard_name="northward_ocean_heat_transport";
  double time(time) ;
    time:long_name = "time" ;
    time:units = "days since 1990-1-1 0:0:0" ;
  float lat(lat) ;
    lat:long_name = "latitude" ;
    lat:units = "degrees_north" ;
  char geo_region(lbl,strlen) ;
    geo_region:standard_name="region"
data:
  geo_region = "atlantic_ocean" ;
  lat = 10., 20., 30., 40., 50. ;
	
----


====




[[alternative-coordinates, Section 6.2, "Alternative Coordinates"]]
=== Alternative Coordinates

In some situations a dimension may have alternative sets of coordinates values. Since there can only be one coordinate variable for the dimension (the variable with the same name as the dimension), any alternative sets of values have to be stored in auxiliary coordinate variables. For such alternative coordinate variables, there are no mandatory attributes, but they may have any of the attributes allowed for coordinate variables.

[[model-level-numbers-ex]]
[caption="Example 6.3. "]
.Model level numbers
====

Levels on a vertical axis may be described by both the physical coordinate and the ordinal model level number.
----
float xwind(sigma,lat);
  xwind:coordinates="model_level";
float sigma(sigma); // physical height coordinate
  sigma:long_name="sigma";
  sigma:positive="down";
int model_level(sigma); // model level number at each height
  model_level:long_name="model level number";
  model_level:positive="up";
      
----


====
<|MERGE_RESOLUTION|>--- conflicted
+++ resolved
@@ -21,7 +21,6 @@
       
 
 Character strings labelling the elements of an axis are regarded as
-<<<<<<< HEAD
 string-valued auxiliary coordinate variables. The **`coordinates`**
 attribute of the data variable names the variable that contains the
 string array. An application processing the variables listed in the
@@ -32,20 +31,8 @@
 character variable has only one dimension (the maximum length of the
 string), it is regarded as a string-valued scalar coordinate variable,
 analogous to a numeric scalar coordinate variable (see
-<<scalar-coordinate-variables>>)
-=======
-string-valued auxiliary coordinate variables. The **`coordinates`** attribute
-      of the data variable names the variable that contains the string
-      array. An application processing the variables listed in the **`coordinates`**
-      attribute can recognize a string-valued auxiliary coordinate variable
-      because it contains an array of character data. The inner dimension (last
-      dimension in CDL terms) is the maximum length of each string, and the
-      other dimensions are axis dimensions. If a character variable has only
-      one dimension (the maximum length of the string), it is regarded as a
-      string-valued scalar coordinate variable, analogous to a numeric scalar
-      coordinate variable (see <<scalar-coordinate-variables>>).
->>>>>>> 606dca21
-    
+<<scalar-coordinate-variables>>).
+
 
 [[geographic-regions, Section 6.1.1, "Geographic Regions"]]
 ==== Geographic Regions
