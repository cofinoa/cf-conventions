﻿
[[appendix-examples-discrete-geometries, Appendix H, Annotated Examples of Discrete Geometries]]

[appendix]
== Annotated Examples of Discrete Geometries

[[point-data, Section H.1, "Point Data"]]
=== Point Data

To represent data at scattered locations and times with no implied relationship among of coordinate positions, both data and coordinates must share the same (sample) instance dimension.   Because each feature contains only a single data element, there is no need for a separate element dimension.  The representation of point features is a special, degenerate case of the standard four representations.  The **`coordinates`** attribute is used on the data variables to unambiguously identify the relevant space and time auxiliary coordinate variables.

[[example-h.1, Example H.1, "Point data"]]
[caption="Example H.1. "]
.Point data.
====
----
   dimensions:
      obs = 1234 ;

   variables:
      double time(obs) ; 
          time:standard_name = “time”;
          time:long_name = "time of measurement" ;
          time:units = "days since 1970-01-01 00:00:00" ;
      float lon(obs) ; 
          lon:standard_name = "longitude";
          lon:long_name = "longitude of the observation";
          lon:units = "degrees_east";
      float lat(obs) ; 
          lat:standard_name = "latitude";
          lat:long_name = "latitude of the observation" ;
          lat:units = "degrees_north" ;
      float alt(obs) ;
          alt:long_name = "vertical distance above the surface" ;
          alt:standard_name = "height" ;
          alt:units = "m";
          alt:positive = "up";
          alt:axis = "Z";

      float humidity(obs) ;
          humidity:standard_name = "specific_humidity" ;
          humidity:coordinates = "time lat lon alt" ;
      float temp(obs) ;
          temp:standard_name = "air_temperature" ;
          temp:units = "Celsius" ;
          temp:coordinates = "time lat lon alt" ;

   attributes:
      :featureType = "point";
----
In this example, the humidity(i) and temp(i) data are associated with the coordinate values time(i), lat(i), lon(i), and alt(i). The obs dimension may optionally be the netCDF unlimited dimension of the netCDF file.
====


[[time-series-data, Section H.2, "Time Series Data"]]
=== Time Series Data

Data may be taken over periods of time at a set of discrete point, spatial locations called stations (see also discussion in 9.1).  The set of elements at a particular station is referred to as a timeSeries feature and a data variable may contain a collection of such features. The instance dimension in the case of timeSeries specifies the number of time series in the collection and is also referred to as the station dimension. The instance variables, which have just this dimension, including latitude and longitude for example, are also referred to as station variables and are considered to contain information describing the stations. The station variables may contain missing values, allowing one to reserve space for additional stations that may be added at a later time, as discussed in section 9.6. In addition,

* It is strongly recommended that there should be a station variable (which may be of any type) with the attribute **`cf_role={rdquo}timeseries_id{rdquo}`** , whose values uniquely identify the stations.

* It is recommended that there should be station variables with standard_name attributes " **`platform_name`** ", " **`surface_altitude`** " and {ldquo} **`platform_id`** {rdquo} when applicable.

All the representations described in section 9.3 can be used for time series. The global attribute **`featureType={rdquo}timeSeries{rdquo}`** (case-insensitive) must be included.


==== Orthogonal multidimensional array representation of time series

If the time series instances have the same number of elements and the time values are identical for all instances, you may use the orthogonal multidimensional array representation. This has either a one-dimensional coordinate variable, time(time), provided the time values are ordered monotonically, or a one-dimensional auxiliary coordinate variable, time(o), where o is the element dimension. In the former case, listing the time variable in the **`coordinates`** attributes of the data variables is optional.

[[example-h.2]]
[caption="Example H.2. "]
.Timeseries with common element times in a time coordinate variable using the orthogonal multidimensional array representation.
====
----
   dimensions:
     station = 10 ;  // measurement locations
     time = UNLIMITED ;
     name_strlen = 23 ;

   variables:
     float humidity(station,time) ;
       humidity:standard_name = "specific humidity" ;
       humidity:coordinates = "lat lon alt station_name" ;
       humidity:_FillValue = -999.9f;
     double time(time) ; 
       time:standard_name = "time";
       time:long_name = "time of measurement" ;
       time:units = "days since 1970-01-01 00:00:00" ;
     float lon(station) ; 
       lon:standard_name = "longitude";
       lon:long_name = "station longitude";
       lon:units = "degrees_east";
     float lat(station) ; 
       lat:standard_name = "latitude";
       lat:long_name = "station latitude" ;
       lat:units = "degrees_north" ; 
     float alt(station) ;
       alt:long_name = "vertical distance above the surface" ;
       alt:standard_name = "height" ;
       alt:units = "m";
       alt:positive = "up";
       alt:axis = "Z";
     string station_name(station) ;
       station_name:long_name = "station name" ;
       station_name:cf_role = "timeseries_id";
   attributes:
       :featureType = "timeSeries";
----
In this example, **`humidity(i,o)`** is element o of time series i, and associated with the coordinate values **`time(o)`** , **`lat(i)`** , and **`lon(i)`** . Either the instance (station) or the element (time) dimension may optionally be the netCDF unlimited dimension.
====


==== Incomplete multidimensional array representation of time series

Much of the simplicity of the orthogonal multidimensional representation can be preserved even in cases where individual time series have different time coordinate values.  All time series must be allocated the amount of staorage needed by the longest, so the use of this representation will trade off simplicity against storage space in some cases.  

[[example-h.3]]
[caption="Example H.3. "]
.Timeseries of station data in the incomplete multidimensional array representation.    
====
----

   dimensions:
      station = UNLIMITED ;
      obs = 13 ;
<<<<<<< HEAD
      name_strlen = 20 ;
=======
      name_strlen = 23 ;
>>>>>>> f56f3749

   variables:
      float lon(station) ; 
          lon:standard_name = "longitude";
          lon:long_name = "station longitude";
          lon:units = "degrees_east";
      float lat(station) ; 
          lat:standard_name = "latitude";
          lat:long_name = "station latitude" ;
          lat:units = "degrees_north" ;
      float alt(station) ;
          alt:long_name = "vertical distance above the surface" ;
          alt:standard_name = "height" ;
          alt:units = "m";
          alt:positive = "up";
          alt:axis = "Z";
      char station_name(station, name_strlen) ;
          station_name:long_name = "station name" ;
          station_name:cf_role = "timeseries_id";
      int station_info(station) ;
          station_info:long_name = "any kind of station info" ;
      float station_elevation(station) ;
          station_elevationalt:long_name = "height above the geoid" ;
          station_elevationalt:standard_name = "surface_altitude" ;
          station_elevationalt:units = "m";

      double time(station, obs) ; 
          time:standard_name = "time";
          time:long_name = "time of measurement" ;
          time:units = "days since 1970-01-01 00:00:00" ;
          time:missing_value = -999.9;
      float humidity(station, obs) ;
          humidity:standard_name = “specific_humidity” ;
          humidity:coordinates = "time lat lon alt station_name" ;
          humidity:_FillValue = -999.9f;
      float temp(station, obs) ;
          temp:standard_name = “air_temperature” ;
          temp:units = "Celsius" ;
          temp:coordinates = "time lat lon alt station_name" ;
          temp:_FillValue = -999.9f;

   attributes:
          :featureType = "timeSeries";
----
In this example, the humidity(i,o) and temp(i,o) data for element o of time series i are associated with the coordinate values time(i,o), lat(i), lon(i) and alt(i). Either the instance (station) dimension or the element (obs) dimension could be the unlimited dimension of a netCDF file.  Any unused elements of the data and auxiliary coordinate variables must contain the missing data flag value(section 9.6).
====


==== Single time series, including deviations from a nominal fixed spatial location

When the intention of a data variable is to contain only a single time series, the preferred encoding is a special case of the multidimensional array representation.

[[example-h.4]]
[caption="Example H.4. "]
.A single timeseries.
====
----
   dimensions:
      time = 100233 ;

   variables:
      float lon ; 
          lon:standard_name = "longitude";
          lon:long_name = "station longitude";
          lon:units = "degrees_east";
      float lat ; 
          lat:standard_name = "latitude";
          lat:long_name = "station latitude" ;
          lat:units = "degrees_north" ;
      float alt ;
          alt:long_name = "vertical distance above the surface" ;
          alt:standard_name = "height" ;
          alt:units = "m";
          alt:positive = "up";
          alt:axis = "Z";
      string station_name ;
          station_name:long_name = "station name" ;
          station_name:cf_role = "timeseries_id";

      double time(time) ; 
          time:standard_name = "time";
          time:long_name = "time of measurement" ;
          time:units = "days since 1970-01-01 00:00:00" ;
          time:missing_value = -999.9;
      float humidity(time) ;
          humidity:standard_name = “specific_humidity” ;
          humidity:coordinates = "time lat lon alt station_name" ;
          humidity:_FillValue = -999.9f;
      float temp(time) ;
          temp:standard_name = “air_temperature” ;
          temp:units = "Celsius" ;
          temp:coordinates = "time lat lon alt station_name" ;
          temp:_FillValue = -999.9f;

   attributes:
          :featureType = "timeSeries";
----
====

While an idealized time series is defined at a single, stable point location, there are examples of time series, such as cabled ocean surface mooring measurements, in which the precise position of the observations varies slightly from a nominal fixed point.  In the following example we show how the spatial positions of such a time series should be encoded in CF.  Note that although this example shows only a single time series, the technique is applicable to all of the representations.


[[example-h.5]]
[caption="Example H.5. "]
.A single timeseries with time-varying deviations from a nominal point spatial location
====
----
   dimensions:
      time = 100233 ;
      name_strlen = 23 ;

   variables:
      float lon ; 
          lon:standard_name = "longitude";
          lon:long_name = "station longitude";
          lon:units = "degrees_east";
          lon:axis = “X”;
      float lat ; 
          lat:standard_name = "latitude";
          lat:long_name = "station latitude" ;
          lat:units = "degrees_north" ;
          lat: axis = “Y” ;
      float precise_lon (time); 
          precise_lon:standard_name = "longitude";
          precise_lon:long_name = "station longitude";
          precise_lon:units = "degrees_east";
      float precise_lat (time); 
          precise_lat:standard_name = "latitude";
          precise_lat:long_name = "station latitude" ;
          precise_lat:units = "degrees_north" ;
      float alt ;
          alt:long_name = "vertical distance above the surface" ;
          alt:standard_name = "height" ;
          alt:units = "m";
          alt:positive = "up";
          alt:axis = "Z";
      char station_name(name_strlen) ;
          station_name:long_name = "station name" ;
          station_name:cf_role = "timeseries_id";

      double time(time) ; 
          time:standard_name = "time";
          time:long_name = "time of measurement" ;
          time:units = "days since 1970-01-01 00:00:00" ;
          time:missing_value = -999.9;
      float humidity(time) ;
          humidity:standard_name = “specific_humidity” ;
          humidity:coordinates = "time lat lon alt precise_lon precise_lat station_name" ;
          humidity:_FillValue = -999.9f;
      float temp(time) ;
          temp:standard_name = “air_temperature” ;
          temp:units = "Celsius" ;
          temp:coordinates = "time lat lon alt precise_lon precise_lat station_name" ;
          temp:_FillValue = -999.9f;

   attributes:
          :featureType = "timeSeries";
----
====


==== Contiguous ragged array representation of time series

When the time series have different lengths and the data values for entire time series are available to be written in a single operation,  the contiguous ragged array representation is efficient.

[[example-h.6]]
[caption="Example H.6. "]
.Timeseries of station data in the contiguous ragged array representation.
====
----
   dimensions:
      station = 23 ;
      obs = 1234 ;
      name_strlen = 23 ;

   variables:
      float lon(station) ; 
          lon:standard_name = "longitude";
          lon:long_name = "station longitude";
          lon:units = "degrees_east";
      float lat(station) ; 
          lat:standard_name = "latitude";
          lat:long_name = "station latitude" ;
          lat:units = "degrees_north" ;
      float alt(station) ;
          alt:long_name = "vertical distance above the surface" ;
          alt:standard_name = "height" ;
          alt:units = "m";
          alt:positive = "up";
          alt:axis = "Z";
      string station_name(station) ;
          station_name:long_name = "station name" ;
          station_name:cf_role = "timeseries_id";
      int station_info(station) ;
          station_info:long_name = "some kind of station info" ;
      int row_size(station) ;
          row_size:long_name = "number of observations for this station " ;
          row_size:sample_dimension = "obs" ;

      double time(obs) ; 
          time:standard_name = "time";
          time:long_name = "time of measurement" ;
          time:units = "days since 1970-01-01 00:00:00" ;
      float humidity(obs) ;
          humidity:standard_name = “specific_humidity” ;
          humidity:coordinates = "time lat lon alt station_name" ;
          humidity:_FillValue = -999.9f;
      float temp(obs) ;
          temp:standard_name = “air_temperature” ;
          temp:units = "Celsius" ;
          temp:coordinates = "time lat lon alt station_name" ;
          temp:_FillValue = -999.9f;

   attributes:
          :featureType = "timeSeries";
----



The data humidity(o) and temp(o) are associated with the coordinate values time(o), lat(i), lon(i), and alt(i), where i indicates which time series. Time series i comprises the data elements from

----
   rowStart(i) to rowStart(i) + row_size(i) - 1
----

where

----
      rowStart(i) = 0 if i = 0      
      rowStart(i) = rowStart(i-1) + row_size(i-1) if i > 0
----

The variable, **`row_size`** , is the count variable containing the length of each time series feature.   It is identified by having an attribute with name `**sample_dimension**` whose value is name of the sample dimension ( **`obs`** in this example). The sample dimension could optionally be the netCDF unlimited dimension. The variable bearing the `**sample_dimension**` attribute must have the instance dimension ( **`station`** in this example) as its single dimension, and must be of type integer.   This variable implicitly partitions into individual instances all variables that have the sample dimension. The auxiliary coordinate variables **`lat`** , **`lon`** , **`alt`** and **`station_name`** are station variables.
====


==== Indexed ragged array representation of time series

When time series with different lengths are written incrementally, the indexed ragged array representation is efficient.

[[example-h.7]]
[caption="Example H.7. "]
.Timeseries of station data in the indexed ragged array representation. 
====
----
   dimensions:
      station = 23 ;
      obs = UNLIMITED ;
<<<<<<< HEAD
      name_strlen = 20 ;
=======
      name_strlen = 23 ;
>>>>>>> f56f3749

   variables:
      float lon(station) ; 
          lon:standard_name = "longitude";
          lon:long_name = "station longitude";
          lon:units = "degrees_east";
      float lat(station) ; 
          lat:standard_name = "latitude";
          lat:long_name = "station latitude" ;
          lat:units = "degrees_north" ;
      float alt(station) ;
          alt:long_name = "vertical distance above the surface" ;
          alt:standard_name = "height" ;
          alt:units = "m";
          alt:positive = "up";
          alt:axis = "Z";
      char station_name(station, name_strlen) ;
          station_name:long_name = "station name" ;
          station_name:cf_role = "timeseries_id";
      int station_info(station) ;
          station_info:long_name = "some kind of station info" ;

      int stationIndex(obs) ;
          stationIndex:long_name = "which station this obs is for" ;
          stationIndex:instance_dimension= "station" ;
      double time(obs) ; 
          time:standard_name = "time";
          time:long_name = "time of measurement" ;
          time:units = "days since 1970-01-01 00:00:00" ;
      float humidity(obs) ;
          humidity:standard_name = “specific_humidity” ;
          humidity:coordinates = "time lat lon alt station_name" ;
          humidity:_FillValue = -999.9f;
      float temp(obs) ;
          temp:standard_name = “air_temperature” ;
          temp:units = "Celsius" ;
          temp:coordinates = "time lat lon alt station_name" ;
          temp:_FillValue = -999.9f;

   attributes:
          :featureType = "timeSeries";
----
The humidity(o) and temp(o) data are associated with the coordinate values time(o), lat(i), lon(i), and alt(i), where i = stationIndex(o) is a zero-based index indicating which time series. Thus, time(0), humidity(0) and temp(0) belong to the element of the **`station`** dimension that is indicated by **`stationIndex(0)`** ; time(1), humidity(1) and temp(1) belong to element **`stationIndex(1)`** of the **`station`** dimension, etc.

The variable, **`stationIndex`** , is identified as the index variable by having an attribute with name of `**instance_dimension**` whose value is the instance dimension ( **`station`** in this example).  The variable bearing the `**instance_dimension**` attribute must have the sample dimension ( **`obs`** in this example) as its single dimension, and must be type integer. This variable implicitly assigns the station to each value of any variable having the sample dimension. The sample dimension need not be the netCDF unlimited dimension, though it commonly is.
====


[[profile-data, Section H.3, "Profile Data"]]
=== Profile Data

A series of connected observations along a vertical line, like an atmospheric or ocean sounding, is called a profile. For each profile, there is a single time, lat and lon. A data variable may contain a collection of profile features. The instance dimension in the case of profiles specifies the number of profiles in the collection and is also referred to as the **profile dimension** . The instance variables, which have just this dimension, including latitude and longitude for example, are also referred to as **profile variables** and are considered to be information about the profiles. It is strongly recommended that there always be a profile variable (of any data type) with **`cf_role`** attribute " **`profile_id`** ", whose values uniquely identify the profiles. The profile variables may contain missing values. This allows one to reserve space for additional profiles that may be added at a later time, as discussed in section 9.6. All the representations described in section 9.1.3 can be used for profiles. The global attribute **`featureType={rdquo}profile{rdquo}`** (case-insensitive) should be included if all data variables in the file contain profiles.


==== Orthogonal multidimensional array representation of profiles

If the profile instances have the same number of elements and the vertical coordinate values are identical for all instances, you may use the orthogonal multidimensional array representation. This has either a one-dimensional coordinate variable, z(z), provided the vertical coordinate values are ordered monotonically, or a one-dimensional auxiliary coordinate variable, alt(o), where o is the element dimension. In the former case, listing the vertical coordinate variable in the **coordinates** attributes of the data variables is optional.

[[example-h.8, Example H.8, "Atmospheric sounding profiles for a common set of vertical coordinates stored in the orthogonal multidimensional array representation."]]
[caption="Example H.8. "]
.Atmospheric sounding profiles for a common set of vertical coordinates stored in the orthogonal multidimensional array representation.
====
----
   dimensions:
      z = 42 ;
      profile = 142 ;

   variables:
      int profile(profile) ;
            profile:cf_role = "profile_id";
      double time(profile); 
          time:standard_name = "time";
          time:long_name = "time" ;
          time:units = "days since 1970-01-01 00:00:00" ;
      float lon(profile); 
          lon:standard_name = "longitude";
          lon:long_name = "longitude" ;
          lon:units = "degrees_east" ;
      float lat(profile); 
          lat:standard_name = "latitude";
          lat:long_name = "latitude" ;
          lat:units = "degrees_north" ;

      float z(z) ;
          z:standard_name = “altitude”;
          z:long_name = "height above mean sea level" ;
          z:units = "km" ;
          z:positive = "up" ; 
          z:axis = "Z" ;   

      float pressure(profile, z) ; 
          pressure:standard_name = "air_pressure" ;
          pressure:long_name = "pressure level" ;
          pressure:units = "hPa" ;
          pressure:coordinates = "time lon lat z" ;

      float temperature(profile, z) ; 
          temperature:standard_name = "surface_temperature" ;
          temperature:long_name = "skin temperature" ;
          temperature:units = "Celsius" ;
          temperature:coordinates = "time lon lat z" ;

      float humidity(profile, z) ; 
          humidity:standard_name = "relative_humidity" ;
          humidity:long_name = "relative humidity" ;
          humidity:units = "%" ;
          humidity:coordinates = "time lon lat z" ;

   attributes:
      :featureType = "profile";
----
The pressure(i,o), temperature(i,o), and humidity(i,o) data for element o of profile i are associated with the coordinate values time(i), lat(i), and lon(i). The vertical coordinate for element o in each profile is altitude z(o). Either the instance (profile) or the element (z) dimension could be the netCDF unlimited dimension.
====


==== Incomplete multidimensional array representation of profiles

If there are the same number of levels in each profile, but they do not have the same set of vertical coordinates, one can use the incomplete multidimensional array representation, which the vertical coordinate variable is two-dimensional e.g. replacing z(z) in <<example-h.8>> with alt(profile,z).  This representation also allows one to have a variable number of elements in different profiles, at the cost of some wasted space. In that case, any unused elements of the data and auxiliary coordinate variables must contain missing data values (section 9.6).


==== Single profile

When a single profile is stored in a file, there is no need for the profile dimension; the data arrays are one-dimensional. This is a special case of the orthogonal multidimensional array representation (9.3.1).

[[example-h.9]]
[caption="Example H.9. "]
.Data from a single atmospheric sounding profile.
====
----
   dimensions:
      z = 42 ;

   variables:
      int profile ;
          profile:cf_role = "profile_id";

      double time; 
          time:standard_name = "time";
          time:long_name = "time" ;
          time:units = "days since 1970-01-01 00:00:00" ;
      float lon; 
          lon:standard_name = "longitude";
          lon:long_name = "longitude" ;
          lon:units = "degrees_east" ;
      float lat; 
          lat:standard_name = "latitude";
          lat:long_name = "latitude" ;
          lat:units = "degrees_north" ;

      float z(z) ; 
          z:standard_name = “altitude”;
          z:long_name = "height above mean sea level" ;
          z:units = "km" ;
          z:positive = "up" ; 
          z:axis = "Z" ;   

      float pressure(z) ; 
          pressure:standard_name = "air_pressure" ;
          pressure:long_name = "pressure level" ;
          pressure:units = "hPa" ;
          pressure:coordinates = "time lon lat z" ;

      float temperature(z) ; 
          temperature:standard_name = "surface_temperature" ;
          temperature:long_name = "skin temperature" ;
          temperature:units = "Celsius" ;
          temperature:coordinates = "time lon lat z" ;

      float humidity(z) ; 
          humidity:standard_name = "relative_humidity" ;
          humidity:long_name = "relative humidity" ;
          humidity:units = "%" ;
          humidity:coordinates = "time lon lat z" ;

   attributes:
      :featureType = "profile";
----
The pressure(o), temperature(o), and humidity(o) data is associated with the coordinate values time, z(o), lat, and lon. The profile variables time, lat and lon, shown here as scalar, could alternatively be one-dimensional time(profile), lat(profile), lon(profile) if a size-one profile dimension were retained in the file.
====


==== Contiguous ragged array representation of profiles

When the number of vertical levels for each profile varies, and one can control the order of writing, one can use the contiguous ragged array representation. The canonical use case for this is when rewriting raw data, and you expect that the common read pattern will be to read all the data from each profile.

[[example-h.10]]
[caption="Example H.10. "]
.Atmospheric sounding profiles for a common set of vertical coordinates stored in the contiguous ragged array representation.
====
----
   dimensions:
      obs = UNLIMITED ;
      profile = 142 ;

   variables:
      int profile(profile) ;
          profile:cf_role = "profile_id";
      double time(profile); 
          time:standard_name = "time";
          time:long_name = "time" ;
          time:units = "days since 1970-01-01 00:00:00" ;
      float lon(profile); 
          lon:standard_name = "longitude";
          lon:long_name = "longitude" ;
          lon:units = "degrees_east" ;
      float lat(profile); 
          lat:standard_name = "latitude";
          lat:long_name = "latitude" ;
          lat:units = "degrees_north" ; 
       int rowSize(profile) ;
          rowSize:long_name = "number of obs for this profile " ;
          rowSize:sample_dimension = "obs" ;

      float z(obs) ; 
          z:standard_name = “altitude”;
          z:long_name = "height above mean sea level" ;
          z:units = "km" ;
          z:positive = "up" ;
          z:axis = "Z" ;   

      float pressure(obs) ; 
          pressure:standard_name = "air_pressure" ;
          pressure:long_name = "pressure level" ;
          pressure:units = "hPa" ;
          pressure:coordinates = "time lon lat z" ;

      float temperature(obs) ; 
          temperature:standard_name = "surface_temperature" ;
          temperature:long_name = "skin temperature" ;
          temperature:units = "Celsius" ;
          temperature:coordinates = "time lon lat z" ;

      float humidity(obs) ; 
          humidity:standard_name = "relative_humidity" ;
          humidity:long_name = "relative humidity" ;
          humidity:units = "%" ;
          humidity:coordinates = "time lon lat z" ;

   attributes:
      :featureType = "profile";
----
The pressure(o), temperature(o), and humidity(o) data is associated with the coordinate values time(i), z(o), lat(i), and lon(i), where i indicates which profile. All elements for one profile are contiguous along the sample dimension. The sample dimension (obs) may be the unlimited dimension or not. All variables that have the instance dimension (profile) as their single dimension are considered to be information about the profiles.

The count variable (row_size) contains the number of elements for each profile, and is identified by having an attribute with name "sample_dimension" whose value is the sample dimension being counted. It must have the profile dimension as its single dimension, and must be type integer. The elements are associated with the profile using the same algorithm as in H.2.4.
====


==== Indexed ragged array representation of profiles

When the number of vertical levels for each profile varies, and one cannot write them contiguously, one can use the indexed ragged array representation. The canonical use case is when writing real-time data streams that contain reports from many profiles, arriving randomly. If the sample dimension is the unlimited dimension, this allows data to be appended to the file.

[[example-h.11]]
[caption="Example H.11. "]
.Atmospheric sounding profiles for a common set of vertical coordinates stored in the indexed ragged array representation.
====
----
   dimensions:
      obs = UNLIMITED ;
      profile = 142 ;

   variables:
      int profile(profile) ;
          profile:cf_name = "profile_id";
      double time(profile); 
          time:standard_name = "time";
          time:long_name = "time" ;
          time:units = "days since 1970-01-01 00:00:00" ;
      float lon(profile); 
          lon:standard_name = "longitude";
          lon:long_name = "longitude" ;
          lon:units = "degrees_east" ;
      float lat(profile); 
          lat:standard_name = "latitude";
          lat:long_name = "latitude" ;
          lat:units = "degrees_north" ; 

      int parentIndex(obs) ;
          parentIndex:long_name = "index of profile " ;
          parentIndex:instance_dimension= "profile" ;
      
       float z(obs) ; 
          z:standard_name = “altitude”;
          z:long_name = "height above mean sea level" ;
          z:units = "km" ;
          z:positive = "up" ;
          z:axis = "Z" ;   

      float pressure(obs) ; 
          pressure:standard_name = "air_pressure" ;
          pressure:long_name = "pressure level" ;
          pressure:units = "hPa" ;
          pressure:coordinates = "time lon lat z" ;

      float temperature(obs) ; 
          temperature:standard_name = "surface_temperature" ;
          temperature:long_name = "skin temperature" ;
          temperature:units = "Celsius" ;
          temperature:coordinates = "time lon lat z" ;

      float humidity(obs) ; 
          humidity:standard_name = "relative_humidity" ;
          humidity:long_name = "relative humidity" ;
          humidity:units = "%" ;
          humidity:coordinates = "time lon lat z" ;

   attributes:
      :featureType = "profile";
----
The pressure(o), temperature(o), and humidity(o) data are associated with the coordinate values time(i), z(o), lat(i), and lon(i), where i indicates which profile. The sample dimension (obs) may be the unlimited dimension or not. The profile index variable (parentIndex) is identified by having an attribute with name of "instance_dimension" whose value is the profile dimension name. It must have the sample dimension as its single dimension, and must be type integer. Each value in the profile index variable is the zero-based profile index that the element belongs to. The elements are associated with the profiles using the same algorithm as in H.2.5.
====


[[trajectory-data, Section H.4, "Trajectory Data"]]
=== Trajectory Data

Data may be taken along discrete paths through space, each path constituting a connected set of points called a trajectory, for example along a flight path, a ship path or the path of a parcel in a Lagrangian calculation. A data variable may contain a collection of trajectory features. The instance dimension in the case of trajectories specifies the number of trajectories in the collection and is also referred to as the **trajectory dimension** . The instance variables, which have just this dimension, are also referred to as **trajectory variables** and are considered to be information about the trajectories. It is strongly recommended that there always be a trajectory variable (of any data type) with the attribute **`cf_role={rdquo}trajectory_id{rdquo}`** attribute, whose values uniquely identify the trajectories. The trajectory variables may contain missing values. This allows one to reserve space for additional trajectories that may be added at a later time, as discussed in section 9.6. All the representations described in section 9.3 can be used for trajectories. The global attribute **`featureType={rdquo}trajectory{rdquo}`** (case-insensitive) should be included if all data variables in the file contain trajectories.


==== Multidimensional array representation of trajectories

When storing multiple trajectories in the same file, and the number of elements in each trajectory is the same, one can use the multidimensional array representation. This representation also allows one to have a variable number of elements in different trajectories, at the cost of some wasted space. In that case, any unused elements of the data and auxiliary coordinate variables must contain missing data values (section 9.6).  

[[example-h.12]]
[caption="Example H.12. "]
.Trajectories recording atmospheric composition in the incomplete multidimensional array representation.
====
----
   dimensions:
      obs = 1000 ;
      trajectory = 77 ;
      name_strlen = 23 ;

   variables:
      string trajectory(trajectory) ;
        trajectory:cf_role = "trajectory_id";
        trajectory:long_name = "trajectory name" ;
      int trajectory_info(trajectory) ;
          trajectory_info:long_name = "some kind of trajectory info" 

      double time(trajectory, obs) ; 
          time:standard_name = "time";
          time:long_name = "time" ;
          time:units = "days since 1970-01-01 00:00:00" ;
      float lon(trajectory, obs) ; 
          lon:standard_name = "longitude";
          lon:long_name = "longitude" ;
          lon:units = "degrees_east" ;
      float lat(trajectory, obs) ; 
          lat:standard_name = "latitude";
          lat:long_name = "latitude" ;
          lat:units = "degrees_north" ;

      float z(trajectory, obs) ; 
          z:standard_name = “altitude”;
          z:long_name = "height above mean sea level" ;
          z:units = "km" ;
          z:positive = "up" ; 
           z:axis = "Z" ; 

      float O3(trajectory, obs) ;
          O3:standard_name = “mass_fraction_of_ozone_in_air”;
          O3:long_name = "ozone concentration" ;
          O3:units = "1e-9" ;
          O3:coordinates = "time lon lat z" ;

      float NO3(trajectory, obs) ;
          NO3:standard_name = “mass_fraction_of_nitrate_radical_in_air”;
          NO3:long_name = "NO3 concentration" ;
          NO3:units = "1e-9" ;
          NO3:coordinates = "time lon lat z" ;

   attributes:
      :featureType = "trajectory";
----
The NO3(i,o) and O3(i,o) data for element o of trajectory i are associated with the coordinate values time(i,o), lat(i,o), lon(i,o), and z(i,o). Either the instance (trajectory) or the element (obs) dimension could be the netCDF unlimited dimension. All variables that have trajectory as their only dimension are considered to be information about that trajectory.

If the trajectories all have the same set of times, the time auxiliary coordinate variable could be one-dimensional time(obs), or replaced by a one-dimensional coordinate variable time(time), where the size of the time dimension is now equal to the number of elements of each trajectory. In the latter case, listing the time coordinate variable in the coordinates attribute is optional.
====


==== Single trajectory

When a single trajectory is stored in the data variable, there is no need for the trajectory dimension and the arrays are one-dimensional. This is a special case of the multidimensional array representation.

[[example-h.13]]
[caption="Example H.13. "]
.A single trajectory recording atmospheric composition.
====
----
   dimensions:
      time = 42;
<<<<<<< HEAD
      name_strlen = 20;
=======
      name_strlen = 23 ;
>>>>>>> f56f3749

   variables:
      char trajectory(name_strlen) ;
          trajectory:cf_role = "trajectory_id";

      double time(time) ; 
          time:standard_name = "time";
          time:long_name = "time" ;
          time:units = "days since 1970-01-01 00:00:00" ;
      float lon(time) ; 
          lon:standard_name = "longitude";
          lon:long_name = "longitude" ;
          lon:units = "degrees_east" ;
      float lat(time) ; 
          lat:standard_name = "latitude";
          lat:long_name = "latitude" ;
          lat:units = "degrees_north" ;
      float z(time) ; 
          z:standard_name = “altitude”;
          z:long_name = "height above mean sea level" ;
          z:units = "km" ;
          z:positive = "up" ; 
           z:axis = "Z" ; 

      float O3(time) ; 
          O3:standard_name = “mass_fraction_of_ozone_in_air”;
          O3:long_name = "ozone concentration" ;
          O3:units = "1e-9" ;
          O3:coordinates = "time lon lat z" ;

      float NO3(time) ; 
          NO3:standard_name = “mass_fraction_of_nitrate_radical_in_air”;
          NO3:long_name = "NO3 concentration" ;
          NO3:units = "1e-9" ;
          NO3:coordinates = "time lon lat z" ;

   attributes:
      :featureType = "trajectory";
----
The NO3(o) and O3(o) data are associated with the coordinate values time(o), z(o), lat(o), and lon(o). In this example, the time coordinate is ordered, so time values are contained in a coordinate variable i.e. time(time) and time is the element dimension. The time dimension may be unlimited or not.

Note that structurally this looks like unconnected point data as in example 9.5. The presence of the featureType = "trajectory" global attribute indicates that in fact the points are connected along a trajectory.
====


==== Contiguous ragged array representation of trajectories

When the number of elements for each trajectory varies, and one can control the order of writing, one can use the contiguous ragged array representation. The canonical use case for this is when rewriting raw data, and you expect that the common read pattern will be to read all the data from each trajectory.

[[example-h.14]]
[caption="Example H.14. "]
.Trajectories recording atmospheric composition in the contiguous ragged array representation.
====
----
   dimensions:
      obs = 3443;
      trajectory = 77 ;
      name_strlen = 23 ;
   
   variables:
      string trajectory(trajectory) ;
            trajectory:cf_role = "trajectory_id";
      int rowSize(trajectory) ;
          rowSize:long_name = "number of obs for this trajectory " ;
          rowSize:sample_dimension = "obs" ;
   
      double time(obs) ; 
          time:standard_name = "time";
          time:long_name = "time" ;
          time:units = "days since 1970-01-01 00:00:00" ;
      float lon(obs) ; 
          lon:standard_name = "longitude";
          lon:long_name = "longitude" ;
          lon:units = "degrees_east" ;
      float lat(obs) ; 
          lat:standard_name = "latitude";
          lat:long_name = "latitude" ;
          lat:units = "degrees_north" ;
      float z(obs) ; 
          z:standard_name = “altitude”;
          z:long_name = "height above mean sea level" ;
          z:units = "km" ;
          z:positive = "up" ; 
           z:axis = "Z" ; 
   
      float O3(obs) ; 
          O3:standard_name = “mass_fraction_of_ozone_in_air”;
          O3:long_name = "ozone concentration" ;
          O3:units = "1e-9" ;
          O3:coordinates = "time lon lat z" ;
   
      float NO3(obs) ; 
          NO3:standard_name = “mass_fraction_of_nitrate_radical_in_air”;
          NO3:long_name = "NO3 concentration" ;
          NO3:units = "1e-9" ;
          NO3:coordinates = "time lon lat z" ;
   
   attributes:
      :featureType = "trajectory";
----
The O3(o) and NO3(o) data are associated with the coordinate values time(o), lat(o), lon(o), and alt(o). All elements for one trajectory are contiguous along the sample dimension. The sample dimension (obs) may be the unlimited dimension or not. All variables that have the instance dimension (trajectory) as their single dimension are considered to be information about that trajectory.

The count variable (row_size) contains the number of elements for each trajectory, and is identified by having an attribute with name "sample_dimension" whose value is the sample dimension being counted. It must have the trajectory dimension as its single dimension, and must be type integer. The elements are associated with the trajectories using the same algorithm as in H.2.4.
====


==== Indexed ragged array representation of trajectories

When the number of elements at each trajectory vary, and the elements cannot be written in order, one can use the indexed ragged array representation. The canonical use case is when writing real-time data streams that contain reports from many trajectories. The data can be written as it arrives; if the flatsample dimension is the unlimited dimension, this allows data to be appended to the file.

[[example-h.15]]
[caption="Example H.15. "]
.Trajectories recording atmospheric composition in the indexed ragged array representation. 
====
----
   dimensions:
      obs = UNLIMITED ;
      trajectory = 77 ;
<<<<<<< HEAD
      name_strlen = 20 ;
=======
      name_strlen = 23 ;
>>>>>>> f56f3749
   
   variables:
      char trajectory(trajectory, name_strlen) ;
          trajectory:cf_role = "trajectory_id";
   
      int trajectory_index(obs) ;
          trajectory_index:long_name = "index of trajectory this obs belongs to " ;
          trajectory_index:instance_dimension= "trajectory" ;
      double time(obs) ; 
          time:standard_name = "time";
          time:long_name = "time" ;
          time:units = "days since 1970-01-01 00:00:00" ;
      float lon(obs) ; 
          lon:standard_name = "longitude";
          lon:long_name = "longitude" ;
          lon:units = "degrees_east" ;
      float lat(obs) ; 
          lat:standard_name = "latitude";
          lat:long_name = "latitude" ;
          lat:units = "degrees_north" ;
      float z(obs) ; 
          z:standard_name = “altitude”;
          z:long_name = "height above mean sea level" ;
          z:units = "km" ;
          z:positive = "up" ;
          z:axis = "Z" ;   
   
      float O3(obs) ; 
          O3:standard_name = “mass_fraction_of_ozone_in_air”;
          O3:long_name = "ozone concentration" ;
          O3:units = "1e-9" ;
          O3:coordinates = "time lon lat z" ;
   
      float NO3(obs) ; 
          NO3:standard_name = “mass_fraction_of_nitrate_radical_in_air”;
          NO3:long_name = "NO3 concentration" ;
          NO3:units = "1e-9" ;
          NO3:coordinates = "time lon lat z" ;
   
   attributes:
      :featureType = "trajectory";
----
The O3(o) and NO3(o) data are associated with the coordinate values time(o), lat(o), lon(o), and alt(o). All elements for one trajectory will have the same trajectory index value. The sample dimension (obs) may be the unlimited dimension or not.

The index variable (trajectory_index) is identified by having an attribute with name of "instance_dimension" whose value is the trajectory dimension name. It must have the sample dimension as its single dimension, and must be type integer. Each value in the trajectory_index variable is the zero-based trajectory index that the element belongs to. The elements are associated with the trajectories using the same algorithm as in H.2.5.
====


[[time-series-profiles, Section H.5, "Time Series of Profiles"]]
=== Time Series of Profiles

When profiles are taken repeatedly at a station, one gets a time series of profiles (see also section H.2 for discussion of stations and time series). The resulting collection of profiles is called a timeSeriesProfile. A data variable may contain a collection of such timeSeriesProfile features, one feature per station. The instance dimension in the case of a timeSeriesProfile is also referred to as the **station dimension** . The instance variables, which have just this dimension, including latitude and longitude for example, are also referred to as **station variables** and are considered to contain information describing the stations. The station variables may contain missing values. This allows one to reserve space for additional stations that may be added at a later time, as discussed in section 9.6. In addition,

* It is strongly recommended that there should be a station variable (which may be of any type) with **`cf_role`** attribute "**`timeseries_id`**", whose values uniquely identify the stations.
      
* It is recommended that there should be station variables with standard_name attributes "**`platform_name`**", "**`surface_altitude`**" and {ldquo}**`platform_id`**{rdquo} when applicable.
      
TimeSeriesProfiles are more complicated than timeSeries because there are two element dimensions (profile and vertical). Each time series has a number of profiles from different times as its elements, and each profile has a number of data from various levels as its elements. It is strongly recommended that there always be a variable (of any data type) with the profile dimension and the **`cf_role`** attribute " **`profile_id`** ", whose values uniquely identify the profiles.


==== Multidimensional array representations of time series profiles

When storing time series of profiles at multiple stations in the same data variable, if there are the same number of time points for all timeSeries, and the same number of vertical levels for every profile, one can use the multidimensional array representation:

[[example-h.16]]
[caption="Example H.16. "]
.Time series of atmospheric sounding profiles from a set of locations stored in a multidimensional array representation.
====
----
   dimensions:
      station = 22 ;
      profile = 3002 ;
      z = 42 ;
      name_strlen = 23 ;
   
   variables:
      float lon(station) ; 
          lon:standard_name = "longitude";
          lon:long_name = "station longitude";
          lon:units = "degrees_east";
      float lat(station) ; 
          lat:standard_name = "latitude";
          lat:long_name = "station latitude" ;
          lat:units = "degrees_north" ;
      string station_name(station) ;
          station_name:cf_role = "timeseries_id" ;
          station_name:long_name = "station name" ;
      int station_info(station) ;
          station_info:long_name = "some kind of station info" ;
   
      float alt(station, profile , z) ; 
          alt:standard_name = “altitude”;
          alt:long_name = "height above mean sea level" ;
          alt:units = "km" ;
          alt:positive = "up" ; 
           alt:axis = "Z" ;   
   
      double time(station, profile ) ; 
          time:standard_name = "time";
          time:long_name = "time of measurement" ;
          time:units = "days since 1970-01-01 00:00:00" ;
          time:missing_value = -999.9;
   
      float pressure(station, profile , z) ; 
          pressure:standard_name = "air_pressure" ;
          pressure:long_name = "pressure level" ;
          pressure:units = "hPa" ;
          pressure:coordinates = "time lon lat alt station_name" ;
   
      float temperature(station, profile , z) ; 
          temperature:standard_name = "surface_temperature" ;
          temperature:long_name = "skin temperature" ;
          temperature:units = "Celsius" ;
          temperature:coordinates = "time lon lat alt station_name" ;
   
      float humidity(station, profile , z) ; 
          humidity:standard_name = "relative_humidity" ;
          humidity:long_name = "relative humidity" ;
          humidity:units = "%" ;
          humidity:coordinates = "time lon lat alt station_name" ;
   
   attributes:
    :featureType = "timeSeriesProfile";
----
The pressure(i,p,o), temperature(i,p,o), and humidity(i,p,o) data for element o of profile p at station i are associated with the coordinate values time(i,p), z(i,p,o), lat(i), and lon(i). Any of the three dimensions could be the netCDF unlimited dimension, if it might be useful to be able enlarge it.

If all of the profiles at any given station have the same set of vertical coordinates values, the vertical auxiliary coordinate variable could be dimensioned alt(station, z). If all the profiles have the same set of vertical coordinates, the vertical auxiliary coordinate variable could be one-dimensional alt(z), or replaced by a one-dimensional coordinate variable z(z), provided the values are ordered monotonically. In the latter case, listing the vertical coordinate variable in the coordinates attribute is optional.

If the profiles are taken at all stations at the same set of times, the time auxiliary coordinate variable could be one-dimensional time(profile), or replaced by a one-dimensional coordinate variable time(time), where the size of the time dimension is now equal to the number of profiles at each station. In the latter case, listing the time coordinate variable in the coordinates attribute is optional.

If there is only a single set of levels and a single set of times, the multidimensional array representation is formally orthogonal:
====

[[example-h.17]]
[caption="Example H.17. "]
.Time series of atmospheric sounding profiles from a set of locations stored in an orthogonal multidimensional array representation. 
====
----
   dimensions:
     station = 10 ;  // measurement locations
     pressure = 11 ; // pressure levels
     time = UNLIMITED ;
   variables:
     float humidity(time,pressure,station) ;
       humidity:standard_name = “specific_humidity” ;
       humidity:coordinates = "lat lon" ;
     double time(time) ; 
       time:standard_name = "time";
       time:long_name = "time of measurement" ;
       time:units = "days since 1970-01-01 00:00:00" ;
     float lon(station) ;
       lon:long_name = "station longitude";
       lon:units = "degrees_east";
     float lat(station) ;
       lat:long_name = "station latitude" ;
       lat:units = "degrees_north" ;
     float pressure(pressure) ; 
       pressure:standard_name = "air_pressure" ;
       pressure:long_name = "pressure" ;
       pressure:units = "hPa" ;
       pressure:axis = "Z" ;
----
**`humidity(p,o,i)`** is associated with the coordinate values **`time(p)`** , **`pressure(o)`** , **`lat(i)`** , and **`lon(i)`** . The number of profiles equals the number of times.
====

At the cost of some wasted space, the multidimensional array representation also allows one to have a variable number of profiles for different stations, and varying numbers of levels for different profiles. In these cases, any unused elements of the data and auxiliary coordinate variables must contain missing data values (section 9.6).


==== Time series of profiles at a single station

If there is only one station in the data variable, there is no need for the station dimension:

[[example-h.18]]
[caption="Example H.18. "]
.Time series of atmospheric sounding profiles from a single location stored in a multidimensional array representation. 
====
----
   dimensions:
      profile = 30 ;
      z = 42 ;
<<<<<<< HEAD
      name_strlen = 20 ;
=======
      name_strlen = 23 ;
>>>>>>> f56f3749
   
   variables:
      float lon ; 
          lon:standard_name = "longitude";
          lon:long_name = "station longitude";
          lon:units = "degrees_east";
      float lat ; 
          lat:standard_name = "latitude";
          lat:long_name = "station latitude" ;
          lat:units = "degrees_north" ;
      char station_name(name_strlen) ;
          station_name:cf_role = "timeseries_id" ;
          station_name:long_name = "station name" ;
      int station_info;
          station_info:long_name = "some kind of station info" ;
   
      float alt(profile , z) ; 
          alt:standard_name = “altitude”;
          alt:long_name = "height above mean sea level" ;
          alt:units = "km" ;
          alt:axis = "Z" ;   
          alt:positive = "up" ; 
   
      double time(profile ) ; 
          time:standard_name = "time";
          time:long_name = "time of measurement" ;
          time:units = "days since 1970-01-01 00:00:00" ;
          time:missing_value = -999.9;
   
      float pressure(profile , z) ; 
          pressure:standard_name = "air_pressure" ;
          pressure:long_name = "pressure level" ;
          pressure:units = "hPa" ;
          pressure:coordinates = "time lon lat alt station_name" ;
   
      float temperature(profile , z) ; 
          temperature:standard_name = "surface_temperature" ;
          temperature:long_name = "skin temperature" ;
          temperature:units = "Celsius" ;
          temperature:coordinates = "time lon lat alt station_name" ;
   
      float humidity(profile , z) ; 
          humidity:standard_name = "relative_humidity" ;
          humidity:long_name = "relative humidity" ;
          humidity:units = "%" ;
          humidity:coordinates = "time lon lat alt station_name" ;
   
   attributes:
    :featureType = "timeSeriesProfile";
----
The pressure(p,o), temperature(p,o), and humidity(p,o) data for element o of profile p are associated with the coordinate values time(p), alt(p,o), lat, and lon. If all the profiles have the same set of vertical coordinates, the vertical auxiliary coordinate variable could be one-dimensional alt(z), or replaced by a one-dimensional coordinate variable z(z), provided the values are ordered monotonically. In the latter case, listing the vertical coordinate variable in the coordinates attribute is optional.
====


==== Ragged array representation of time series profiles

When the number of profiles and levels for each station varies, one can use a ragged array representation. Each of the two element dimensions (time and vertical) could in principle be stored either contiguous or indexed, but this convention supports only one of the four possible choices. This uses the contiguous ragged array representation for each profile (9.5.43.3), and the indexed ragged array representation to organise the profiles into time series (9.3.54). The canonical use case is when writing real-time data streams that contain profiles from many stations, arriving randomly, with the data for each entire profile written all at once.

[[example-h.19]]
[caption="Example H.19. "]
.Time series of atmospheric sounding profiles from a set of locations stored in a ragged array representation.
====
----
   dimensions:
      obs = UNLIMITED ;
      profiles = 1420 ;
      stations = 42;
      name_strlen = 23 ;
   
   variables:
      float lon(station) ; 
          lon:standard_name = "longitude";
          lon:long_name = "station longitude";
          lon:units = "degrees_east";
      float lat(station) ; 
          lat:standard_name = "latitude";
          lat:long_name = "station latitude" ;
          lat:units = "degrees_north" ;
      float alt(station) ;
          alt:long_name = "altitude above MSL" ;
          alt:units = "m" ;
      string station_name(station) ;
          station_name:long_name = "station name" ;
          station_name:cf_role = "timeseries_id";
      int station_info(station) ;
          station_info:long_name = "some kind of station info" ;
   
      int profile(profile) ;
          profile:cf_role = "profile_id";
      double time(profile); 
          time:standard_name = "time";
          time:long_name = "time" ;
          time:units = "days since 1970-01-01 00:00:00" ;
      int station_index(profile) ;
          station_index:long_name = "which station this profile is for" ;
          station_index:instance_dimension = "station" ;
      int row_size(profile) ;
          row_size:long_name = "number of obs for this profile " ;
          row_size:sample_dimension = "obs" ;
   
      float z(obs) ; 
          z:standard_name = “altitude”;
          z:long_name = "height above mean sea level" ;
          z:units = "km" ;
          z:axis = "Z" ;   
           z:positive = "up" ;
   
      float pressure(obs) ; 
          pressure:standard_name = "air_pressure" ;
          pressure:long_name = "pressure level" ;
          pressure:units = "hPa" ;
          pressure:coordinates = "time lon lat z station_name" ;
   
      float temperature(obs) ; 
          temperature:standard_name = "surface_temperature" ;
          temperature:long_name = "skin temperature" ;
          temperature:units = "Celsius" ;
          temperature:coordinates = "time lon lat z station_name" ;
   
      float humidity(obs) ; 
          humidity:standard_name = "relative_humidity" ;
          humidity:long_name = "relative humidity" ;
          humidity:units = "%" ;
          humidity:coordinates = "time lon lat z station_name" ;
   
   attributes:
      :featureType = "timeSeriesProfile";
----
The pressure(o), temperature(o), and humidity(o) data for element o of profile p at station i are associated with the coordinate values time(p), z(o), lat(i), and lon(i).

The index variable (station_index) is identified by having an attribute with name of instance_dimension whose value is the instance dimension name (station in this example). The index variable must have the profile dimension as its sole dimension, and must be type integer. Each value in the index variable is the zero-based station index that the profile belongs to i.e. profile p belongs to station i=station_index(p), as in section H.2.5.

The count variable (row_size) contains the number of elements for each profile, which must be written contiguously. The count variable is identified by having an attribute with name sample_dimension whose value is the sample dimension (obs in this example) being counted. It must have the profile dimension as its sole dimension, and must be type integer. The number of elements in profile p is recorded in row_size(p), as in section H.2.4. The sample dimension need not be the netCDF unlimited dimension,  though it commonly is.
====


[[trajectory-profiles, Section H.6, "Trajectory of Profiles"]]
=== Trajectory of Profiles

When profiles are taken along a trajectory, one gets a collection of profiles called a trajectoryProfile. A data variable may contain a collection of such trajectoryProfile features, one feature per trajectory. The instance dimension in the case of a trajectoryProfile is also referred to as the **trajectory dimension** . The instance variables, which have just this dimension, are also referred to as **trajectory variables** and are considered to contain information describing the trajectories. The trajectory variables may contain missing values. This allows one to reserve space for additional trajectories that may be added at a later time, as discussed in section 9.6. TrajectoryProfiles are more complicated than trajectories because there are two element dimensions. Each trajectory has a number of profiles as its elements, and each profile has a number of data from various levels as its elements. It is strongly recommended that there always be a variable (of any data type) with the profile dimension and the **`cf_role`** attribute " **`profile_id`** ", whose values uniquely identify the profiles.


==== Multidimensional array representation of trajectory profiles

If there are the same number of profiles for all trajectories, and the same number of vertical levels for every profile, one can use the multidimensional representation:

[[example-h.20]]
[caption="Example H.20. "]
.Time series of atmospheric sounding profiles along a set of trajectories stored in a multidimensional array representation.
====
----
   dimensions:
      trajectory = 22 ;
      profile = 33;
      z = 42 ;
   
   variables:
      int trajectory (trajectory ) ;
          trajectory:cf_role = "trajectory_id" ;
   
      float lon(trajectory, profile) ; 
          lon:standard_name = "longitude";
          lon:units = "degrees_east";
      float lat(trajectory, profile) ; 
          lat:standard_name = "latitude";
          lat:long_name = "station latitude" ;
          lat:units = "degrees_north" ;
   
      float alt(trajectory, profile , z) ; 
          alt:standard_name = “altitude”;
          alt:long_name = "height above mean sea level" ;
          alt:units = "km" ;
          alt:positive = "up" ; 
          alt:axis = "Z" ;   
   
      double time(trajectory, profile ) ; 
          time:standard_name = "time";
          time:long_name = "time of measurement" ;
          time:units = "days since 1970-01-01 00:00:00" ;
          time:missing_value = -999.9;
   
      float pressure(trajectory, profile , z) ; 
          pressure:standard_name = "air_pressure" ;
          pressure:long_name = "pressure level" ;
          pressure:units = "hPa" ;
          pressure:coordinates = "time lon lat alt" ;
   
      float temperature(trajectory, profile , z) ; 
          temperature:standard_name = "surface_temperature" ;
          temperature:long_name = "skin temperature" ;
          temperature:units = "Celsius" ;
          temperature:coordinates = "time lon lat alt" ;
   
      float humidity(trajectory, profile , z) ; 
          humidity:standard_name = "relative_humidity" ;
          humidity:long_name = "relative humidity" ;
          humidity:units = "%" ;
          humidity:coordinates = "time lon lat alt" ;
   
   attributes:
    :featureType = "trajectoryProfile";
----
The pressure(i,p,o), temperature(i,p,o), and humidity(i,p,o) data for element o of profile p along trajectory i are associated with the coordinate values time(i,p), alt(i,p,o), lat(i,p), and lon(i,p). Any of the three dimensions could be the netCDF unlimited dimension, if it might be useful to be able enlarge it.

If all of the profiles along any given trajectory have the same set of vertical coordinates values, the vertical auxiliary coordinate variable could be dimensioned alt(trajectory, z). If all the profiles have the same set of vertical coordinates, the vertical auxiliary coordinate variable could be one-dimensional alt(z), or replaced by a one-dimensional coordinate variable z(z), provided the values are ordered monotonically. In the latter case, listing the vertical coordinate variable in the coordinates attribute is optional.

If the profiles are taken along all the trajectories at the same set of times, the time auxiliary coordinate variable could be one-dimensional time(profile), or replaced by a one-dimensional coordinate variable time(time), where the size of the time dimension is now equal to the number of profiles along each trajectory. In the latter case, listing the time coordinate variable in the coordinates attribute is optional.
====

At the cost of some wasted space, the multidimensional array representation also allows one to have a variable number of profiles for different trajectories, and varying numbers of levels for different profiles. In these cases, any unused elements of the data and auxiliary coordinate variables must contain missing data values (section 9.6).


==== Profiles along a single trajectory

If there is only one trajectory in the data variable, there is no need for the trajectory dimension:

[[example-h.21]]
[caption="Example H.21. "]
.Time series of atmospheric sounding profiles along a trajectory stored in a multidimensional array representation.
====
----
   dimensions:
      profile = 33;
      z = 42 ;
   
   variables:
      int trajectory;
          trajectory:cf_role = "trajectory_id" ;
   
      float lon(profile) ; 
          lon:standard_name = "longitude";
          lon:units = "degrees_east";
      float lat(profile) ; 
          lat:standard_name = "latitude";
          lat:long_name = "station latitude" ;
          lat:units = "degrees_north" ;
   
      float alt(profile, z) ; 
          alt:standard_name = “altitude”;
          alt:long_name = "height above mean sea level" ;
          alt:units = "km" ;
          alt:positive = "up" ; 
           alt:axis = "Z" ;   
   
      double time(profile ) ; 
          time:standard_name = "time";
          time:long_name = "time of measurement" ;
          time:units = "days since 1970-01-01 00:00:00" ;
          time:missing_value = -999.9;
   
      float pressure(profile, z) ; 
          pressure:standard_name = "air_pressure" ;
          pressure:long_name = "pressure level" ;
          pressure:units = "hPa" ;
          pressure:coordinates = "time lon lat alt" ;
   
      float temperature(profile, z) ; 
          temperature:standard_name = "surface_temperature" ;
          temperature:long_name = "skin temperature" ;
          temperature:units = "Celsius" ;
          temperature:coordinates = "time lon lat alt" ;
   
      float humidity(profile, z) ; 
          humidity:standard_name = "relative_humidity" ;
          humidity:long_name = "relative humidity" ;
          humidity:units = "%" ;
          humidity:coordinates = "time lon lat alt" ;
   
   attributes:
    :featureType = "trajectoryProfile";
----
The pressure(p,o), temperature(p,o), and humidity(p,o) data for element o of profile p are associated with the coordinate values time(p), alt(p,o), lat(p), and lon(p). If all the profiles have the same set of vertical coordinates, the vertical auxiliary coordinate variable could be one-dimensional alt(z), or replaced by a one-dimensional coordinate variable z(z), provided the values are ordered monotonically. In the latter case, listing the vertical coordinate variable in the coordinates attribute is optional.
====


==== Ragged array representation of trajectory profiles

When the number of profiles and levels for each trajectory varies, one can use a ragged array representation. Each of the two element dimensions (along a trajectory, within a profile) could in principle be stored either contiguous or indexed, but this convention supports only one of the four possible choices. This uses the contiguous ragged array representation for each profile (9.3.3), and the indexed ragged array representation to organise the profiles into time series (9.3.4). The canonical use case is when writing real-time data streams that contain profiles from many trajectories, arriving randomly, with the data for each entire profile written all at once.

[[example-h.22]]
[caption="Example H.22. "]
.Time series of atmospheric sounding profiles along a set of trajectories stored in a ragged array representation. 
====
----
   dimensions:
      obs = UNLIMITED ;
      trajectory = 22 ;
      profile = 142 ;
   
   variables:
      int trajectory(trajectory) ;
          cf_role = "trajectory_id" ;
   
      double time(profile); 
          time:standard_name = "time";
          time:long_name = "time" ;
          time:units = "days since 1970-01-01 00:00:00" ;
      float lon(profile); 
          lon:standard_name = "longitude";
          lon:long_name = "longitude" ;
          lon:units = "degrees_east" ;
      float lat(profile); 
          lat:standard_name = "latitude";
          lat:long_name = "latitude" ;
          lat:units = "degrees_north" ; 
      int row_size(profile) ;
          row_size:long_name = "number of obs for this profile " ;
          row_size:sample_dimension = "obs" ;
      int trajectory_index(profile) ;
          trajectory_index:long_name = "which trajectory this profile is for" ;
          trajectory_index:instance_dimension= "trajectory" ;
      
       float z(obs) ;
          z:standard_name = “altitude”;
          z:long_name = "height above mean sea level" ;
          z:units = "km" ;
          z:positive = "up" ;
          z:axis = "Z" ;   
   
      float pressure(obs) ; 
          pressure:standard_name = "air_pressure" ;
          pressure:long_name = "pressure level" ;
          pressure:units = "hPa" ;
          pressure:coordinates = "time lon lat z" ;
   
      float temperature(obs) ; 
          temperature:standard_name = "surface_temperature" ;
          temperature:long_name = "skin temperature" ;
          temperature:units = "Celsius" ;
          temperature:coordinates = "time lon lat z" ;
   
      float humidity(obs) ; 
          humidity:standard_name = "relative_humidity" ;
          humidity:long_name = "relative humidity" ;
          humidity:units = "%" ;
          humidity:coordinates = "time lon lat z" ;
   
   attributes:
      :featureType = "trajectoryProfile";
----
The pressure(o), temperature(o), and humidity(o) data for element o of profile p along trajectory i are associated with the coordinate values time(p), z(o), lat(p), and lon(p).

The index variable (trajectory_index) is identified by having an attribute with name of instance_dimension whose value is the instance dimension name (trajectory in this example). The index variable must have the profile dimension as its sole dimension, and must be type integer. Each value in the index variable is the zero-based trajectory index that the profile belongs to i.e. profile p belongs to trajectory i=trajectory_index(p), as in section H.2.5.

The count variable (row_size) contains the number of elements for each profile, which must be written contiguously. The count variable is identified by having an attribute with name sample_dimension whose value is the sample dimension (obs in this example) being counted. It must have the profile dimension as its sole dimension, and must be type integer. The number of elements in profile p is recorded in row_size(p), as in section H.2.4. The sample dimension need not be the netCDF unlimited dimension,  though it commonly is.
====<|MERGE_RESOLUTION|>--- conflicted
+++ resolved
@@ -124,11 +124,7 @@
    dimensions:
       station = UNLIMITED ;
       obs = 13 ;
-<<<<<<< HEAD
-      name_strlen = 20 ;
-=======
       name_strlen = 23 ;
->>>>>>> f56f3749
 
    variables:
       float lon(station) ; 
@@ -377,11 +373,7 @@
    dimensions:
       station = 23 ;
       obs = UNLIMITED ;
-<<<<<<< HEAD
-      name_strlen = 20 ;
-=======
       name_strlen = 23 ;
->>>>>>> f56f3749
 
    variables:
       float lon(station) ; 
@@ -773,11 +765,7 @@
 ----
    dimensions:
       time = 42;
-<<<<<<< HEAD
-      name_strlen = 20;
-=======
       name_strlen = 23 ;
->>>>>>> f56f3749
 
    variables:
       char trajectory(name_strlen) ;
@@ -896,12 +884,8 @@
    dimensions:
       obs = UNLIMITED ;
       trajectory = 77 ;
-<<<<<<< HEAD
-      name_strlen = 20 ;
-=======
       name_strlen = 23 ;
->>>>>>> f56f3749
-   
+
    variables:
       char trajectory(trajectory, name_strlen) ;
           trajectory:cf_role = "trajectory_id";
@@ -1081,12 +1065,8 @@
    dimensions:
       profile = 30 ;
       z = 42 ;
-<<<<<<< HEAD
-      name_strlen = 20 ;
-=======
       name_strlen = 23 ;
->>>>>>> f56f3749
-   
+
    variables:
       float lon ; 
           lon:standard_name = "longitude";
