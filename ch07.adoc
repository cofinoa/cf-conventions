﻿==  Data Representative of Cells 
:doc-part: 7
:figure: 0

When gridded data does not represent the point values of a field but instead represents some characteristic of the field within cells of finite "volume," a complete description of the variable should include metadata that describes the domain or extent of each cell, and the characteristic of the field that the cell values represent.
It is possible for a single data value to be the result of an operation whose domain is a disjoint set of cells.
This is true for many types of climatological averages, for example, the mean January temperature for the years 1970-2000.
The methods that we present below for describing cells only provides an association of a grid point with a single cell, not with a collection of cells.
However, climatological statistics are of such importance that we provide special methods for describing their associated computational domains in <<climatological-statistics>>.
For cases when data pertain to geospatial features with highly variable geometry node counts such as river lines or watershed boundaries, we provide <<geometries> as an alternative to bounds.

[[cell-boundaries, Section 7.1, "Cell Boundaries"]]
=== Cell Boundaries

To represent cells we add the attribute **`bounds`** to the appropriate coordinate variable(s).
The value of **`bounds`** is the name of the variable that contains the vertices of the cell boundaries.
We refer to this type of variable as a "boundary variable."
If cell boundaries are not provided (using the **`bounds`** attribute), an application can assume only that each gridpoint lies somewhere within or upon the boundaries of its own cell.
Without a boundary variable, the extent of a cell is not known, nor whether adjacent cells are contiguous, separated by a gap, or overlapping.

A boundary variable must have one more dimension than its associated coordinate or auxiliary coordinate variable.
We refer to the additional dimension as the "vertex dimension".
The vertex dimension must be the most rapidly varying dimension (the last dimension in CDL order), and its size is the maximum number of cell vertices.

The vertex dimension must be of size two if the associated variable is one-dimensional (<<bounds-one-d>>), and of size greater than two if the associated variable has more than one dimension (<<bounds-lat-lon>>).
For grids constructed from cells that do not all have the same number of sides (e.g., a grid with some rectangular cells and some triangular cells), the vertex dimension must be at least as large as the maximum number of cell vertices (<<bounds-two-d>>).
For cells with fewer vertices than the size of vertex dimension, the unneeded elements must appear as the last elements in the vertex dimension and must be assigned the **`_FillValue`**.
CF can currently describe boundaries for cells which have one or two spatial dimensions, but does not provide conventions to describe the boundaries of cells with three spatial dimensions.
Please refer to <<UGRID>> for development of such conventions.

A boundary variable inherits the values of some attributes from its parent coordinate variable.
If a coordinate variable has any of the attributes marked "BI" (for "inherit") in the "Use" column of <<attribute-appendix>>, they are assumed to apply to its bounds variable as well.
It is recommended that BI attributes not be included on a boundary variable.
If a BI attribute is included, it must also be present in the parent variable, and it must exactly match the parent attribute's data type and value.
A boundary variable can only have inheritable attributes if they are also present on its parent coordinate variable.
A bounds variable may have any of the attributes marked "BO" for ("own") in the "Use" column of <<attribute-appendix>>.
These attributes take precedence over any corresponding attributes of the parent variable.
In these cases, the parent variable's attribute does not apply to the bounds variable, regardless of whether the latter has its own attribute.

[[boundaries-and-formula-terms, Section 7.1.1, "Boundaries and Formula Terms"]]
==== Boundaries and Formula Terms

If a parametric coordinate variable with a **`formula_terms`** attribute (section 4.3.2) also has a **`bounds`** attribute, its boundary variable must have a **`formula_terms`** attribute too.
In this case the same terms would appear in both (as specified in Appendix D), since the transformation from the parametric coordinate values to physical space is realized through the same formula.
For any term that depends on the vertical dimension, however, the variable names appearing in the formula terms would differ from those found in the **`formula_terms`** attribute of the coordinate variable itself because the boundary variables for formula terms are two-dimensional while the formula terms themselves are one-dimensional.

Whenever a **`formula_terms`** attribute is attached to a boundary variable, the formula terms may additionally be identified using a second method: variables appearing in the vertical coordinates' **`formula_terms`** may be declared to be coordinate, scalar coordinate or auxiliary coordinate variables, and those coordinates may have **`bounds`** attributes that identify their boundary variables.
In that case, the **`bounds`** attribute of a formula terms variable must be consistent with the **`formula_terms`** attribute of the boundary variable.
Software digesting legacy datasets (constructed prior to version 1.7 of this standard) may have to rely in some cases on the first method of identifying the formula term variables and in other cases, on the second.
Starting from version 1.7, however, the first method will be sufficient.

[[specifying-formula_terms-ex]]
[caption="Example 7.1. "]
.Specifying **`formula_terms`** when a parametric coordinate variable has bounds.
====
----
float eta(eta) ;
   eta:long_name = "eta at full levels" ;
   eta:positive = "down" ;
   eta:standard_name = " atmosphere_hybrid_sigma_pressure_coordinate" ;
   eta:formula_terms = "a: A b: B ps: PS p0: P0" ;
   eta:bounds="eta_bnds" ;
 float eta_bnds(eta, 2) ;
   eta_bnds:formula_terms = "a: A_bnds b: B_bnds ps: PS p0: P0" ; // This attribute is mandatory
 float A(eta) ;
   A:long_name = "'a' coefficient for vertical coordinate at full levels" ;
   A:units = "Pa" ;
   A:bounds = "A_bnds" ; // This attribute is included for the optional second method
 float B(eta) ;
   B:long_name = "'b' coefficient for vertical coordinate at full levels" ;
   B:units = "1" ;
   B:bounds = "B_bnds" ; // This attribute is included for the optional second method
 float A_bnds(eta, 2) ;
 float B_bnds(eta, 2) ;
 float PS(lat, lon) ;
   PS:units = "Pa" ;
 float P0 ;
   P0:units = "Pa" ;
 float temp(eta, lat, lon) ;
   temp:standard_name = "air_temperature" ;
   temp:units = "K";
   temp:coordinates = "A B" ; // This attribute is included for the optional second method
----
====

Note that the boundary variable for a set of N contiguous intervals is an array of shape (N,2).
Although in this case there will be a duplication of the boundary coordinates between adjacent intervals, this representation has the advantage that it is general enough to handle, without modification, non-contiguous intervals, as well as intervals on an axis using the unlimited dimension.

<<<<<<< HEAD
[[bounds-one-d, Section 7.1.2, "Bounds for one-dimensional coordinate variables"]]
==== Bounds for one-dimensional coordinate variables
=======
Applications that process cell boundary data often times need to determine whether or not adjacent cells share an edge.
In order to facilitate this type of processing the following restrictions are placed on the data in boundary variables.

Bounds for 1-D coordinate variables:: For a coordinate variable such as **`lat(lat)`** with associated boundary variable **`latbnd(x,2)`**, the interval endpoints must be ordered consistently with the associated coordinate, e.g., for an increasing coordinate, **`lat(1)`** &gt; **`lat(0)`** implies **`latbnd(i,1)`** &gt;= **`latbnd(i,0)`** for all **`i`** (<<img-bnd_1d_coords>>).
+
If adjacent intervals are contiguous, the shared endpoint must be represented indentically in each instance where it occurs in the boundary variable.
For example, if the intervals that contain grid points **`lat(i)`** and **`lat(i+1)`** are contiguous, then **`latbnd(i+1,0)`** = **`latbnd(i,1)`**.
+
[[img-bnd_1d_coords, figure 1]]
[caption="Figure {doc-part}.{counter:figure}. ", reftext=Figure {doc-part}.{figure}]
[.text-center]
.Order of **`lonbnd(i,0)`** and **`lonbnd(i,1)`** as well as of **`latbnd(i,0)`** and **`latbnd(i,1)`** in the case of one-dimensional horizontal coordinate axes. Tuples **`(lon(i),lat(j))`** represent grid cell centers. The four grid cell vertices are given by **`(lonbnd(i,0),latbnd(j,0))`**, **`(lonbnd(i,1),latbnd(j,0))`**, **`(lonbnd(i,1),latbnd(j,1))`** and **`(lonbnd(i,0),latbnd(j,1))`**.
image::images/order_horizontal_bounds__1D_coord_variables.svg[,50%,pdfwidth=50vw,align="center"]

Bounds for 2-D coordinate variables with 4-sided cells:: In the case where the horizontal grid is described by two-dimensional auxiliary coordinate variables in latitude **`lat(n,m)`** and longitude **`lon(n,m)`**, and the associated cells are four-sided, then the boundary variables are given in the form **`latbnd(n,m,4)`** and **`lonbnd(n,m,4)`**, where the trailing index runs over the four vertices of the cells.
Let us call the side of cell **`(j,i)`** facing cell **`(j,i-1)`** the "**`i-1`**" side, the side facing cell **`(j,i+1)`** the "**`i+1`**" side, and similarly for "**`j-1`**" and "**`j+1`**".
Then we can refer to the vertex formed by sides **`i-1`** and **`j-1`** as **`(j-1,i-1)`**.
With this notation, the four vertices are indexed as follows: **`0=(j-1,i-1)`**, **`1=(j-1,i+1)`**, **`2=(j+1,i+1)`**, **`3=(j+1,i-1)`**.
+
[[img-bnd_2d_coords, figure 2]]
[caption="Figure {doc-part}.{counter:figure}. ", reftext=Figure {doc-part}.{figure}]
[.text-center]
.Order of **`lonbnd(j,i,0)`** to **`lonbnd(j,i,3)`** and of **`latbnd(j,i,0)`** and **`latbnd(j,i,3)`** in the case of two-dimensional horizontal coordinate axes. Tuples **`(lon(j,i),lat(j,i))`** represent grid cell centers and tuples **`(lonbnd(j,i,n),latbnd(j,i,n))`** represent the grid cell vertices.
image::images/order_horizontal_bounds__2D_coord_variables.svg[,50%,pdfwidth=50vw,align="center"]
+
If i-j-upward is a right-handed coordinate system (like lon-lat-upward), this ordering means the vertices will be traversed anticlockwise on the lon-lat surface seen from above (<<img-bnd_2d_coords>>).
If i-j-upward is left-handed, they will be traversed clockwise on the lon-lat surface.
+
The bounds can be used to decide whether cells are contiguous via the following relationships.
In these equations the variable **`bnd`** is used generically to represent either the latitude or longitude boundary variable. 

----
For 0 < j < n and 0 < i < m,
	If cells (j,i) and (j,i+1) are contiguous, then
		bnd(j,i,1)=bnd(j,i+1,0) 
		bnd(j,i,2)=bnd(j,i+1,3)
	If cells (j,i) and (j+1,i) are contiguous, then	
		bnd(j,i,3)=bnd(j+1,i,0) and bnd(j,i,2)=bnd(j+1,i,1)
----

Bounds for multi-dimensional coordinate variables with p-sided cells:: In all other cases, the bounds should be dimensioned **`(...,n,p)`**, where **`(...,n)`** are the dimensions of the auxiliary coordinate variables, and **`p`** the number of vertices of the cells.
The vertices must be traversed anticlockwise in the lon-lat plane as viewed from above.
The starting vertex is not specified.
>>>>>>> 351c6e5f

[[cells-on-a-latitude-axis-ex]]
[caption="Example 7.2. "]
.Cells on a latitude axis
====
----
dimensions:
  lat = 64;
  nv = 2;    // number of vertices
variables:
  float lat(lat);
    lat:long_name = "latitude";
    lat:units = "degrees_north";
    lat:bounds = "lat_bnds";
  float lat_bnds(lat,nv);
----
The boundary variable `lat_bnds` associates a latitude gridpoint `i` with the interval whose boundaries are `lat_bnds(i,0)` and `lat_bnds(i,1)`.
The gridpoint location, `lat(i)`, should be contained within this interval.
====

For a coordinate variable such as **`lat(lat)`** with associated boundary variable **`latbnd(lat,2)`**, the interval endpoints must be ordered consistently with the associated coordinate, e.g., for an increasing coordinate, **`lat(1)`** &gt; **`lat(0)`** implies **`latbnd(i,1)`** &gt;= **`latbnd(i,0)`** for all **`i`** (<<img-bnd_1d_coords>>).

If adjacent intervals are contiguous, the shared endpoint must be represented identically in each instance where it occurs in the boundary variable.
For example, if the intervals that contain grid points **`lat(i)`** and **`lat(i+1)`** are contiguous, then **`latbnd(i+1,0)`** = **`latbnd(i,1)`**.

[[img-bnd_1d_coords, figure 1]]
[caption="Figure {doc-part}.{counter:figure}. ", reftext=Figure {doc-part}.{figure}]
[.text-center]
.Order of **`lonbnd(i,0)`** and **`lonbnd(i,1)`** as well as of **`latbnd(i,0)`** and **`latbnd(i,1)`** in the case of one-dimensional horizontal coordinate axes. Tuples **`(lon(i),lat(j))`** represent grid cell centers. The four grid cell vertices are given by **`(lonbnd(i,0),latbnd(j,0))`**, **`(lonbnd(i,1),latbnd(j,0))`**, **`(lonbnd(i,1),latbnd(j,1))`** and **`(lonbnd(i,0),latbnd(j,1))`**.
image::images/order_horizontal_bounds__1D_coord_variables.png[,50%,pdfwidth=50vw,align="center"]


[[bounds-lat-lon, Section 7.1.3, "Bounds for horizontal coordinate variables with four-sided cells"]]
==== Bounds for horizontal coordinate variables with four-sided cells

There is a common case of a rectangular horizontal grid, with four-sided cells, whose two axes are not latitude and longitude (e.g. it uses a map projection from <<grid-mappings-and-projections>> or a curvilinear grid, such as the tripolar ocean grid).
In that case, two-dimensional auxiliary coordinate variables in latitude **`lat(n,m)`** and longitude **`lon(n,m)`** may be provided as well.
Since the sides of the cells do not generally have constant latitude or longitude, all four vertices must be specified individually.
Therefore the boundary variables for the two-dimensional auxiliary coordinate variables are given in the form **`latbnd(n,m,4)`** and **`lonbnd(n,m,4)`**, where the trailing index runs over the four vertices of the cells.

[[cells-in-a-non-rectangular-grid-ex]]
[caption="Example 7.3. "]
.Cells in a non-latitude-longitude horizontal grid
====
----
dimensions:
  imax = 128;
  jmax = 64;
  nv = 4;
variables:
  float lat(jmax,imax);
    lat:long_name = "latitude";
    lat:units = "degrees_north";
    lat:bounds = "lat_bnds";
  float lon(jmax,imax);
    lon:long_name = "longitude";
    lon:units = "degrees_east";
    lon:bounds = "lon_bnds";
  float lat_bnds(jmax,imax,nv);
  float lon_bnds(jmax,imax,nv);
----
The boundary variables `lat_bnds` and `lon_bnds` associate a gridpoint `(j,i)` with the cell determined by the vertices `(lat_bnds(j,i,n),lon_bnds(j,i,n))`, `n=0,..,3`.
The gridpoint location, `(lat(j,i),lon(j,i))`, should be contained within this region.
====

The vertices must be ordered such that, when visiting the vertices in order, the four-sided perimeter of the cell is traversed anticlockwise on the lon-lat surface as seen from above.
If i-j-upward is a right-handed coordinate system (like lon-lat-upward), this can be arranged as in <<img-bnd_2d_coords>>.
Let us call the side of cell **`(j,i)`** facing cell **`(j,i-1)`** the "**`i-1`**" side, the side facing cell **`(j,i+1)`** the "**`i+1`**" side, and similarly for "**`j-1`**" and "**`j+1`**".
Then we can refer to the vertex formed by sides **`i-1`** and **`j-1`** as **`(j-1,i-1)`**.
With this notation, the four vertices are indexed as follows: **`0=(j-1,i-1)`**, **`1=(j-1,i+1)`**, **`2=(j+1,i+1)`**, **`3=(j+1,i-1)`**.

[[img-bnd_2d_coords, figure 2]]
[caption="Figure {doc-part}.{counter:figure}. ", reftext=Figure {doc-part}.{figure}]
[.text-center]
.Order of **`lonbnd(j,i,0)`** to **`lonbnd(j,i,3)`** and of **`latbnd(j,i,0)`** and **`latbnd(j,i,3)`** in the case of two-dimensional horizontal coordinate axes. Tuples **`(lon(j,i),lat(j,i))`** represent grid cell centers and tuples **`(lonbnd(j,i,n),latbnd(j,i,n))`** represent the grid cell vertices.
image::images/order_horizontal_bounds__2D_coord_variables.png[,50%,pdfwidth=50vw,align="center"]

The bounds can be used to decide whether cells are contiguous via the following relationships.
In these equations the variable **`bnd`** is used generically to represent either the latitude or longitude boundary variable. 

----
For 0 < j < n and 0 < i < m,
	If cells (j,i) and (j,i+1) are contiguous, then
		bnd(j,i,1)=bnd(j,i+1,0) 
		bnd(j,i,2)=bnd(j,i+1,3)
	If cells (j,i) and (j+1,i) are contiguous, then	
		bnd(j,i,3)=bnd(j+1,i,0) and bnd(j,i,2)=bnd(j+1,i,1)
----


[[bounds-two-d, Section 7.1.4, "Bounds for coordinate variables with p-sided cells in two spatial dimensions"]]
==== Bounds for coordinate variables with p-sided cells in two spatial dimensions

In the general case of a grid composed of polygonal cells in two spatial dimensions with **`p`** sides and vertices, or a mixture of polygons where **`p`** is the maximum number of sides and vertices, the grid could have one, two or more dimensions, depending on how it is organised logically (e.g. as a 1-D list or a 2-D rectangular arrangement).
The boundary variables for the auxiliary coordinate variables are dimensioned **`(...,m,p)`**, giving coordinates for the **`p`** vertices of each cell, where **`(...,m)`** are the dimensions of the auxiliary coordinate variables.
 If the cells are in a horizontal plane, the vertices must be traversed anticlockwise in the lon-lat plane as viewed from above.
The starting vertex is not specified.

The case of a 2-D horizontal coordinate variables with 4-sided cells (<<bounds-lat-lon>>) is a particular case, with **`p=4`** for boundary variables dimensioned **`(n,m,p)**`, where **`n`** and **`m`** are horizontal dimensions.
See also <<geometries>> for conventions describing horizontal cells with more complicated geometry and topology.


[[cell-measures, Section 7.2, "Cell Measures"]]
=== Cell Measures

For some calculations, information is needed about the size, shape or location of the cells that cannot be deduced from the coordinates and bounds without special knowledge that a generic application cannot be expected to have.
For instance, in computing the mean of several cell values, it is often appropriate to "weight" the values by area.
When computing an area-mean each grid cell value is multiplied by the grid-cell area before summing, and then the sum is divided by the sum of the grid-cell areas.
Area weights may also be needed to map data from one grid to another in such a way as to preserve the area mean of the field.
The preservation of area-mean values while regridding may be essential, for example, when calculating surface heat fluxes in an atmospheric model with a grid that differs from the ocean model grid to which it is coupled.

In many cases the areas can be calculated from the cell bounds, but there are exceptions.
Consider, for example, a spherical geodesic grid composed of contiguous, roughly hexagonal cells.
The vertices of the cells can be stored in the variable identified by the **`bounds`** attribute, but the cell perimeter is not uniquely defined by its vertices (because the vertices could, for example, be connected by straight lines, or, on a sphere, by lines following a great circle, or, in general, in some other way).
Thus, given the cell vertices alone, it is generally impossible to calculate the area of a grid cell.
This is why it may be necessary to store the grid-cell areas in addition to the cell vertices.

In other cases, the grid cell-volume might be needed and might not be easily calculated from the coordinate information.
In ocean models, for example, it is not uncommon to find "partial" grid cells at the bottom of the ocean.
In this case, rather than (or in addition to) indicating grid cell area, it may be necessary to indicate volume.

To indicate extra information about the spatial properties of a variable's grid cells, a **`cell_measures`** attribute may be defined for a variable.
This is a string attribute comprising a list of blank-separated pairs of words of the form "**`measure: name`**".
For the moment, "**`area`**" and "**`volume`**" are the only defined measures, but others may be supported in future.
The "name" is the name of the variable containing the measure values, which we refer to as a "measure variable".
The dimensions of a measure variable must be the same as or a subset of the dimensions of the variable to which it is related, but their order is not restricted, and with one exception:
If a cell measure variable of a data variable that has been compressed by gathering (<<compression-by-gathering>>) does not span the compressed dimension, then its dimensions may be any subset of the data variable's uncompressed dimensions, i.e. any of the dimensions of the data variable except the compressed dimension, and any of the dimensions listed by the **`compress`** attribute of the compressed coordinate variable.
In the case of area, for example, the field itself might be a function of longitude, latitude, and time, but the variable containing the area values would only include longitude and latitude dimensions (and the dimension order could be reversed, although this is not recommended).
The variable must have a **`units`** attribute and may have other attributes such as a **`standard_name`**.

For rectangular longitude-latitude grids, the area of grid cells can be calculated from the bounds: the area of a cell is proportional to the product of the difference in the longitude bounds of the cell and the difference between the sine of each latitude bound of the cell.
In this case supplying grid-cell areas via the **`cell_measures`** attribute is unnecessary because it may be assumed that applications can perform this calculation, using their own value for the radius of the Earth.

A variable referenced by **`cell_measures`** is not required to be present in the file containing the data variable.
If the **`cell_measures`** variable is located in another file (an "external file"), rather than in the file where it is referenced, it must be listed in the **`external_variables`** attribute of the referencing file (Section 2.6.3).

[[cell-areas-for-a-spherical-geodesic-grid]]
[caption="Example 7.4. "]
.Cell areas for a spherical geodesic grid
====
----
dimensions:
  cell = 2562 ;  // number of grid cells
  time = 12 ;
  nv = 6 ;       // maximum number of cell vertices
variables:
  float PS(time,cell) ;
    PS:units = "Pa" ;
    PS:coordinates = "lon lat" ;
    PS:cell_measures = "area: cell_area" ;
  float lon(cell) ;
    lon:long_name = "longitude" ;
    lon:units = "degrees_east" ;
    lon:bounds="lon_vertices" ;
  float lat(cell) ;
    lat:long_name = "latitude" ;
    lat:units = "degrees_north" ;
    lat:bounds="lat_vertices" ;
  float time(time) ;
    time:long_name = "time" ;
    time:units = "days since 1979-01-01 0:0:0" ;
  float cell_area(cell) ;
    cell_area:long_name = "area of grid cell" ;
    cell_area:standard_name="cell_area";
    cell_area:units = "m2"
  float lon_vertices(cell,nv) ;
  float lat_vertices(cell,nv) ;
----
====

[[cell-methods, Section 7.3, "Cell Methods"]]
=== Cell Methods

To describe the characteristic of a field that is represented by cell values, we define the **`cell_methods`** attribute of the variable.
This is a string attribute comprising a list of blank-separated words of the form "__name: method__".
Each "__name: method__" pair indicates that for an axis identified by __name__, the cell values representing the field have been determined or derived by the specified __method__.
For example, if data values have been generated by computing time means, then this could be indicated with **`cell_methods="t: mean"`**, assuming here that the name of the time dimension variable is "t".

In the specification of this attribute, __name__ can be a dimension of the variable, a scalar coordinate variable, a valid standard name, or the word "**`area`**".
(See <<cell-methods-no-coordinates>> concerning the use of standard names in cell_methods.)
The values of __method__ should be selected from the list in <<appendix-cell-methods>>, which includes `point`, `sum`, `mean`, among others.
Case is not significant in the method name.
Some methods (e.g., `variance`) imply a change of units of the variable, as is indicated in <<appendix-cell-methods>>.

It must be remembered that the method applies only to the axis designated in **`cell_methods`** by __name__, and different methods may apply to other axes.
If, for instance, a precipitation value in a longitude-latitude cell is given the method **`maximum`** for these axes, it means that it is the maximum within these spatial cells, and does not imply that it is also the maximum in time.
Furthermore, it should be noted that if any __method__ other than "**`point`**" is specified for a given axis, then **`bounds`** should also be provided for that axis (except for the relatively rare exceptions described in <<cell-methods-no-coordinates>>).

The default interpretation for variables that do not have the **`cell_methods`** attribute specified depends on whether the quantity is extensive (which depends on the size of the cell) or intensive (which does not).
Suppose, for example, the quantities "accumulated precipitation" and "precipitation rate" each have a time axis.
A variable representing accumulated precipitation is extensive in time because it depends on the length of the time interval over which it is accumulated.
For correct interpretation, it therefore requires a time interval to be completely specified via a boundary variable (i.e., via a **`bounds`** attribute for the time axis).
In this case the default interpretation is that the cell method is a sum over the specified time interval.
This can be (optionally) indicated explicitly by setting the cell method to **`sum`**.
A precipitation rate on the other hand is intensive in time and could equally well represent either an instantaneous value or a mean value over the time interval specified by the cell.
In this case the default interpretation for the quantity would be "instantaneous" (which, optionally, can be indicated explicitly by setting the cell method to **`point`**).
More often, however, cell values for intensive quantities are means, and this should be indicated explicitly by setting the cell method to **`mean`** and specifying the cell bounds.

Because the default interpretation for an intensive quantity differs from that of an extensive quantity and because this distinction may not be understood by some users of the data, it is recommended that every data variable include for each of its dimensions and each of its scalar coordinate variables the **`cell_methods`** information of interest (unless this information would not be meaningful).
It is especially recommended that **`cell_methods`** be explicitly specified for each spatio-temporal dimension and each spatio-temporal scalar coordinate variable.

[[methods-applied-to-a-timeseries-ex]]
[caption="Example 7.5. "]
.Methods applied to a timeseries
====
Consider 12-hourly timeseries of pressure, temperature and precipitation from a number of stations, where pressure is measured instantaneously, maximum temperature for the preceding 12 hours is recorded, and precipitation is accumulated in a rain gauge.
For a period of 48 hours from 6 a.m. on 19 April 1998, the data is structured as follows: 

----
dimensions:
  time = UNLIMITED; // (5 currently)
  station = 10;
  nv = 2;
variables:
  float pressure(time,station);
    pressure:long_name = "pressure";
    pressure:units = "kPa";
    pressure:cell_methods = "time: point";
  float maxtemp(time,station);
    maxtemp:long_name = "temperature";
    maxtemp:units = "K";
    maxtemp:cell_methods = "time: maximum";
  float ppn(time,station);
    ppn:long_name = "depth of water-equivalent precipitation";
    ppn:units = "mm";
    ppn:cell_methods = "time: sum";
  double time(time);
    time:long_name = "time";
    time:units = "h since 1998-4-19 6:0:0";
    time:bounds = "time_bnds";
  double time_bnds(time,nv);
data:
  time = 0., 12., 24., 36., 48.;
  time_bnds = -12.,0., 0.,12., 12.,24., 24.,36., 36.,48.;
----
Note that in this example the time axis values coincide with the end of each interval.
It is sometimes desirable, however, to use the midpoint of intervals as coordinate values for variables that are representative of an interval.
An application may simply obtain the midpoint values by making use of the boundary data in `time_bnds`.
====

[[statistics-more-than-one-axis]]
==== Statistics for more than one axis

If more than one cell method is to be indicated, they should be arranged in the order they were applied.
The left-most operation is assumed to have been applied first.
Suppose, for example, that within each grid cell a quantity varies in both longitude and time and that these dimensions are named "lon" and "time", respectively.
Then values representing the time-average of the zonal maximum are labeled **`cell_methods="lon: maximum time: mean"`** (i.e. find the largest value at each instant of time over all longitudes, then average these maxima over time); values of the zonal maximum of time-averages are labeled **`cell_methods="time: mean lon: maximum"`**.
If the methods could have been applied in any order without affecting the outcome, they may be put in any order in the **`cell_methods`** attribute.

If a data value is representative of variation over a combination of axes, a single method should be prefixed by the names of all the dimensions involved (listed in any order, since in this case the order must be immaterial).
Dimensions should be grouped in this way only if there is an essential difference from treating the dimensions individually.
For instance, the standard deviation of topographic height within a longitude-latitude gridbox could   have **`cell_methods="lat: lon: standard_deviation"`**.
(Note also, that in accordance with the recommendation of the following paragraph, this could be equivalently and preferably indicated by **`cell_methods="area: standard_deviation"`**.)
This is not the same as **`cell_methods="lon: standard_deviation lat: standard_deviation"`**, which would mean finding the standard deviation along each parallel of latitude within the zonal extent of the gridbox, and then the standard deviation of these values over latitude.

To indicate variation over horizontal area, it is recommended that instead of specifying the combination of horizontal dimensions, the special string "**`area`**" be used.
The common case of an area-mean can thus be indicated by **`cell_methods="area: mean"`** (rather than, for example, "**`lon: lat: mean`**").
The horizontal coordinate variables to which "**`area`**" refers are in this case not explicitly indicated in **`cell_methods`** but can be identified, if necessary, from attributes attached to the coordinate variables, scalar coordinate variables, or auxiliary coordinate variables, as described in <<coordinate-types>>.

[[recording-spacing-original-data]]
==== Recording the spacing of the original data and other information

To indicate more precisely how the cell method was applied, extra information may be included in parentheses **`( )`** at the end of the word list describing the method, after the operation and any **`where`**, **`over`** and **`within`** phrases.
This information includes standardized and non-standardized parts.
Currently the only standardized information is to provide the typical interval between the original data values to which the method was applied, in the situation where the present data values are statistically representative of original data values which had a finer spacing.
The syntax is (**`interval`**: __value unit__), where __value__ is a numerical value and __unit__ is a string that can be recognized by UNIDATA's UDUNITS package <<UDUNITS>>.
The __unit__ will usually be dimensionally equivalent to the unit of the corresponding dimension, but this is not required (which allows, for example, the interval for a standard deviation calculated from points evenly spaced in distance along a parallel to be reported in units of length even if the zonal coordinate of the cells is given in degrees).
Recording the original interval is particularly important for standard deviations.
For example, the standard deviation of daily values could be indicated by **`cell_methods="time: standard_deviation (interval: 1 day)"`** and of annual values by **`cell_methods="time: standard_deviation (interval: 1 year)"`**.

If the cell method applies to a combination of axes, they may have a common original interval e.g. **`cell_methods="lat: lon: standard_deviation (interval: 10 km)"`**.
Alternatively, they may have separate intervals, which are matched to the names of axes by position e.g. **`cell_methods="lat: lon: standard_deviation (interval: 0.1 degree_N interval: 0.2 degree_E)"`**, in which 0.1 degree applies to latitude and 0.2 degree to longitude.

If there is both standardized and non-standardized information, the non-standardized follows the standardized information and the keyword **`comment:`**.
If there is no standardized information, the keyword **`comment:`** should be omitted.
For instance, an area-weighted mean over latitude could be indicated as **`lat: mean (area-weighted)`** or **`lat: mean (interval: 1 degree_north comment: area-weighted)`**.

A dimension of size one may be the result of "collapsing" an axis by some statistical operation, for instance by calculating a variance from time series data.
We strongly recommend that dimensions of size one be retained (or scalar coordinate variables be defined) to enable documentation of the method (through the **`cell_methods`** attribute) and its domain (through the **`bounds`** attribute).

[[surface-air-temperature-variance-ex]]
[caption="Example 7.6. "]
.Surface air temperature variance
====
The variance of the diurnal cycle on 1 January 1990 has been calculated from hourly instantaneous surface air temperature measurements.
The time dimension of size one has been retained.
----
dimensions:
  lat=90;
  lon=180;
  time=1;
  nv=2;
variables:
  float TS_var(time,lat,lon);
    TS_var:long_name="surface air temperature variance"
    TS_var:units="K2";
    TS_var:cell_methods="time: variance (interval: 1 hr comment: sampled instantaneously)";
  float time(time);
    time:units="days since 1990-01-01 00:00:00";
    time:bounds="time_bnds";
  float time_bnds(time,nv);
data:
  time=.5;
  time_bnds=0.,1.;
----
Notice that a parenthesized comment in the `cell_methods` attribute provides the nature of the samples used to calculate the variance.
====

[[statistics-applying-portions]]
==== Statistics applying to portions of cells

By default, the statistical method indicated by **`cell_methods`** is assumed to have been evaluated over the entire horizontal area of the cell.
Sometimes, however, it is useful to limit consideration to only a portion of a cell (e.g. a mean over the sea-ice area).
To indicate this, one of two conventions may be used.

The first convention is a method that can be used for the common case of a single area-type.
In this case, the **`cell_methods`** attribute may include a string of the form "__name: method__  **`where`**  __type__".
Here __name__ could, for example, be **`area`** and __type__ may be any of the strings permitted for a variable with a **`standard_name`** of **`area_type`**.
As an example, if the method were **`mean`** and the **`area_type`** were **`sea_ice`**, then the data would represent a mean over only the sea ice portion of the grid cell.
If the data writer expects __type__ to be interpreted as one of the standard **`area_type`** strings, then none of the variables in the netCDF file should be given a name identical to that of the string (because the second convention, described in the next paragraph, takes precedence).

The second convention is the more general.
In this case, the **`cell_methods`** entry is of the form "__name: method__  **`where`**  __typevar__".
Here __typevar__ is a string-valued auxiliary coordinate variable or string-valued scalar coordinate variable (see <<labels>>) with a **`standard_name`** of **`area_type`**.
The variable __typevar__ contains the name(s) of the selected portion(s) of the grid cell to which the __method__ is applied.
This convention can accommodate cases in which a method is applied to more than one area type and the result is stored in a single data variable (with a dimension which ranges across the various area types).
It provides a convenient way to store output from land surface models, for example, since they deal with many area types within each surface gridbox (e.g., **`vegetation`**, **`bare_ground`**, **`snow`**, etc.).

[[mean-surface-temperature-sensible-heat-flux]]
[caption="Example 7.7. "]
.Mean surface temperature over land and sensible heat flux averaged separately over land and sea.
====
----
dimensions:
  lat=73;
  lon=96;
  maxlen=20;
  ls=2;
variables:
  float surface_temperature(lat,lon);
    surface_temperature:cell_methods="area: mean where land";
  float surface_upward_sensible_heat_flux(ls,lat,lon);
    surface_upward_sensible_heat_flux:coordinates="land_sea";
    surface_upward_sensible_heat_flux:cell_methods="area: mean where land_sea";
  char land_sea(ls,maxlen);
    land_sea:standard_name="area_type";
data:
  land_sea="land","sea";
----
If the _method_ is `mean`, various ways of calculating the mean can be distinguished in the `cell_methods` attribute with a string of the form "mean where  _type1_ [over _type2_]".
Here, _type1_ can be any of the possibilities allowed for _typevar_ or _type_ (as specified in the two paragraphs preceding above Example).
The same options apply to _type2_, except it is not allowed to be the name of an auxiliary coordinate variable with a dimension greater than one (ignoring the possible dimension accommodating the maximum string length).
A `cell_methods` attribute with a string of the form "mean where _type1_ over _type2_" indicates the mean is calculated by summing over the _type1_ portion of the cell and dividing by the area of the _type2_ portion.
In particular, a `cell_methods` string of the form "mean where all_area_types over _type2_" indicates the mean is calculated by summing over all types of area within the cell and dividing by the area of the _type2_ portion.
(Note that `all_area_types` is one of the valid strings permitted for a variable with the `standard_name` `area_type`.)
If "over _type2_" is omitted, the mean is calculated by summing over the _type1_ portion of the cell and dividing by the area of this portion.
====

[[thickness-over-sea-area-ex]]
[caption="Example 7.8. "]
.Thickness of sea-ice and snow on sea-ice averaged over sea area.
====
----
variables:
  float sea_ice_thickness(lat,lon);
    sea_ice_thickness:cell_methods="area: mean where sea_ice over sea";
    sea_ice_thickness:standard_name="sea_ice_thickness";
    sea_ice_thickness:units="m";
  float snow_thickness(lat,lon);
    snow_thickness:cell_methods="area: mean where sea_ice over sea";
   snow_thickness:standard_name="lwe_thickness_of_surface_snow_amount";
    snow_thickness:units="m";
----
In the case of sea-ice thickness, the phrase "`where sea_ice`" could be replaced by "`where all_area_types`" without changing the meaning since the integral of sea-ice thickness over all area types is obviously the same as the integral over the sea-ice area only.
In the case of snow thickness, "`where sea_ice`" differs from "`where all_area_types`" because "`where sea_ice`" excludes snow on land from the average.
====

[[cell-methods-no-coordinates, Section 7.3.4, "Cell methods when there are no coordinates"]]
==== Cell methods when there are no coordinates

To provide an indication that a particular cell method is relevant to the data without having to provide a precise description of the corresponding cell, the "__name__" that appears in a "__name__: __method__" pair may be an appropriate **`standard_name`** (which identifies the dimension) or the string, "__area__" (rather than the name of a scalar coordinate variable or a dimension with a coordinate variable).
This convention cannot be used, however, if the name of a dimension or scalar coordinate variable is identical to __name__.
There are two situations where this convention is useful.

First, it allows one to provide some indication of the method when the cell coordinate range cannot be precisely defined.
For example, a climatological mean might be based on any data that exists, and, in general, the data might not be available over the same time periods everywhere.
In this case, the time range would not be well defined (because it would vary, depending on location), and it could not be precisely specified through a time dimension's bounds.
Nevertheless, useful information can be conveyed by a **`cell_methods`** entry of "**`time: mean`**" (where **`time`**, it should be noted, is a valid **`standard_name`**).
(As required by this convention, it is assumed here that for the data referred to by this **`cell_methods`** attribute, "time" is not a dimension or coordinate variable.)

Second, for a few special dimensions, this convention allows one to indicate (without explicitly defining the coordinates) that the method applies to the domain covering the entire permitted range of those dimensions.
This is allowed only for longitude, latitude, and area (indicating a combination of horizontal coordinates).
For longitude, the domain is indicated according to this provision by the string "longitude" (rather than the name of a longitude coordinate variable), and this implies that the method applies to all possible longitudes (i.e., from 0E to 360E).
For latitude, the string "latitude" is used and implies the method applies to all possible latitudes (i.e., from 90S to 90N).
For area, the string "area" is used and implies the method applies to the whole world.

In the second case if, in addition, the data variable has a dimension with a corresponding labeled axis that specifies a geographic region (<<geographic-regions>>), the implied range of longitude and latitude is the valid range for each specified region, or in the case of **`area`** the domain is the geographic region.
For example, there could be a **`cell_methods`** entry of "**`longitude: mean`**", where **`longitude`** is __not__ the name of a dimension or coordinate variable (but is one of the special cases given above).
That would indicate a mean over all longitudes.
Note, however, that if in addition the data variable had a scalar coordinate variable with a **`standard_name`** of **`region`** and a value of **`atlantic_ocean`**, it would indicate a mean over longitudes that lie within the Atlantic Ocean, not all longitudes.

We recommend that whenever possible, cell bounds should be supplied by giving the variable a dimension of size one and attaching bounds to the associated coordinate variable.

[[climatological-statistics, Section 7.4, "Climatological Statistics"]]
=== Climatological Statistics

Climatological statistics may be derived from corresponding portions of the annual cycle in a set of years, e.g., the average January temperatures in the climatology of 1961-1990, where the values are derived by averaging the 30 Januarys from the separate years.
Portions of the climatological cycle are specified by references to dates within the calendar year.
However, a calendar year is not a well-defined unit of time, because it differs between leap years and other years, and among calendars.
Nonetheless for practical purposes we wish to compare statistics for months or seasons from different calendars, and to make climatologies from a mixture of leap years and other years.
Hence we provide special conventions for indicating dates within the climatological year.
Climatological statistics may also be derived from corresponding portions of a range of days, for instance the average temperature for each hour of the average day in April 1997.
In addition the two concepts may be used at once, for instance to indicate not April 1997, but the average April of the five years 1995-1999.

Climatological variables have a climatological time axis.
Like an ordinary time axis, a climatological time axis may have a dimension of unity (for example, a variable containing the January average temperatures for 1961-1990), but often it will have several elements (for example, a climatological time axis with a dimension of 12 for the climatological average temperatures in each month for 1961-1990, a dimension of 3 for the January mean temperatures for the three decades 1961-1970, 1971-1980, 1981-1990, or a dimension of 24 for the hours of an average day).
Intervals of climatological time are conceptually different from ordinary time intervals; a given interval of climatological time represents a set of subintervals which are not necessarily contiguous.
To indicate this difference, a climatological time coordinate variable does not have a **`bounds`** attribute.
Instead, it has a **`climatology`** attribute, which names a variable with dimensions (n,2), n being the dimension of the climatological time axis.
Using the units and calendar of the time coordinate variable, element (i,0) of the climatology variable specifies the beginning of the first subinterval and element (i,1) the end of the last subinterval used to evaluate the climatological statistics with index i in the time dimension.
The time coordinates should be values that are representative of the climatological time intervals, such that an application which does not recognise climatological time will nonetheless be able to make a reasonable interpretation.

For compatibility with the COARDS standard, a climatological time coordinate in the default **`standard`** and **`julian`** calendars may be indicated by setting the date/time reference string in the time coordinate's **`units`** attribute to midnight on 1 January in year 0 (i.e., **`since 0-1-1`**).
This convention is deprecated because it does not provide any information about the intervals used to compute the climatology, and there may be inconsistencies among software packages in the interpretation of the time coordinates with a reference time of year 0.
Use of year 0 for this purpose is impossible in all other calendars, because year 0 is a valid year.

A climatological axis may use different statistical methods to represent variation among years, within years and within days.
For example, the average January temperature in a climatology is obtained by averaging both within years and over years.
This is different from the average January-maximum temperature and the maximum January-average temperature.
For the former, we first calculate the maximum temperature in each January, then average these maxima; for the latter, we first calculate the average temperature in each January, then find the largest one.
As usual, the statistical operations are recorded in the **`cell_methods`** attribute, which may have two or three entries for the climatological time dimension.

Valid values of the **`cell_methods`** attribute must be in one of the forms from the following list.
The intervals over which various statistical methods are applied are determined by decomposing the date and time specifications of the climatological time bounds of a cell, as recorded in the variable named by the **`climatology`** attribute.
(The date and time specifications must be calculated from the time coordinates expressed in units of "time interval since reference date and time".)
In the descriptions that follow we use the abbreviations __y__, __m__, __d__, __H__, __M__, and __S__ for year, month, day, hour, minute, and second respectively.
The suffix __0__ indicates the earlier bound and __1__ the latter.

time: method1 **`within years`**   time: method2 **`over years`**:: __method1__ is applied to the time intervals (mdHMS0-mdHMS1) within individual years and __method2__ is applied over the range of years (y0-y1).

time: method1 **`within days`**   time: method2 **`over days`**:: __method1__ is applied to the time intervals (HMS0-HMS1) within individual days and __method2__ is applied over the days in the interval (ymd0-ymd1).

time: method1 **`within days`**   time: method2 **`over days`**   time: method3 **`over years`**:: __method1__ is applied to the time intervals (HMS0-HMS1) within individual days and __method2__ is applied over the days in the interval (md0-md1), and __method3__ is applied over the range of years (y0-y1).

The methods which can be specified are those listed in <<appendix-cell-methods>> and each entry in the **`cell_methods`** attribute may also, as usual, contain non-standardised information in parentheses after the method.
For instance, a mean over ENSO years might be indicated by "**`time: mean over years (ENSO years)`**".

When considering intervals within years, if the earlier climatological time bound is later in the year than the later climatological time bound, it implies that the time intervals for the individual years run from each year across January 1 into the next year e.g. DJF intervals run from December 1 0:00 to March 1 0:00.
Analogous situations arise for daily intervals running across midnight from one day to the next.

When considering intervals within days, if the earlier time of day is equal to the later time of day, then the method is applied to a full 24 hour day.

__We have tried to make the examples in this section easier to understand by translating all time coordinate values to date and time formats.
This is not currently valid CDL syntax.__

[[climatological-seasons-ex]]
[caption="Example 7.9. "]
.Climatological seasons
====
This example shows the metadata for the average seasonal-minimum temperature for the four standard climatological seasons MAM JJA SON DJF, made from data for March 1960 to February 1991.
----
dimensions:
  time=4;
  nv=2;
variables:
  float temperature(time,lat,lon);
    temperature:long_name="surface air temperature";
    temperature:cell_methods="time: minimum within years time: mean over years";
    temperature:units="K";
  double time(time);
    time:climatology="climatology_bounds";
    time:units="days since 1960-1-1";
  double climatology_bounds(time,nv);
data:  // time coordinates translated to date/time format
  time="1960-4-16", "1960-7-16", "1960-10-16", "1961-1-16" ;
  climatology_bounds="1960-3-1",  "1990-6-1",
                     "1960-6-1",  "1990-9-1",
                     "1960-9-1",  "1990-12-1",
                     "1960-12-1", "1991-3-1" ;
----
====
[[decadal-averages-for-january-ex]]
[caption="Example 7.10. "]
.Decadal averages for January
====
Average January precipitation totals are given for each of the decades 1961-1970, 1971-1980, 1981-1990.
----
dimensions:
  time=3;
  nv=2;
variables:
  float precipitation(time,lat,lon);
    precipitation:long_name="precipitation amount";
    precipitation:cell_methods="time: sum within years time: mean over years";
    precipitation:units="kg m-2";
  double time(time);
    time:climatology="climatology_bounds";
    time:units="days since 1901-1-1";
  double climatology_bounds(time,nv);
data:  // time coordinates translated to date/time format
  time="1965-1-15", "1975-1-15", "1985-1-15" ;
  climatology_bounds="1961-1-1", "1970-2-1",
                     "1971-1-1", "1980-2-1",
                     "1981-1-1", "1990-2-1" ;
----
====

[[temperature-each-hour-of-average-day-ex]] 
[caption="Example 7.11. "]
.Temperature for each hour of the average day
====
Hourly average temperatures are given for April 1997.
----
dimensions:
  time=24;
  nv=2;
variables:
  float temperature(time,lat,lon);
    temperature:long_name="surface air temperature";
    temperature:cell_methods="time: mean within days time: mean over days";
    temperature:units="K";
  double time(time);
    time:climatology="climatology_bounds";
    time:units="hours since 1997-4-1";
  double climatology_bounds(time,nv);
data:  // time coordinates translated to date/time format
  time="1997-4-1 0:30", "1997-4-1 1:30", ... "1997-4-1 23:30" ;
  climatology_bounds="1997-4-1 0:00",  "1997-4-30 1:00",
                     "1997-4-1 1:00",  "1997-4-30 2:00",
                      ...
                      "1997-4-1 23:00", "1997-5-1 0:00" ;
----
====

[[extreme-statistics-and-spell-lengths-ex]]
[caption="Example 7.12. "]
.Extreme statistics and spell-lengths
====
Number of frost days during NH winter 2007-2008, and maximum length of spells of consecutive frost days.
A "frost day" is defined as one during which the minimum temperature falls below freezing point (0 degC).
This is described as a climatological statistic, in which the minimum temperature is first calculated within each day, and then the number of days or spell lengths meeting the specified condition are evaluated.
In this operation, the standard name is also changed; the original data are `air_temperature`.
----
variables:
  float n1(lat,lon);
    n1:standard_name="number_of_days_with_air_temperature_below_threshold";
    n1:coordinates="threshold time";
    n1:cell_methods="time: minimum within days time: sum over days";
  float n2(lat,lon);
    n2:standard_name="spell_length_of_days_with_air_temperature_below_threshold";
    n2:coordinates="threshold time";
    n2:cell_methods="time: minimum within days time: maximum over days";
  float threshold;
    threshold:standard_name="air_temperature";
    threshold:units="degC";
  double time;
    time:climatology="climatology_bounds";
    time:units="days since 2000-6-1";
  double climatology_bounds(time,nv);
data: // time coordinates translated to date/time format
  time="2008-1-16 6:00";
  climatology_bounds="2007-12-1 6:00", "2008-3-1 6:00";
  threshold=0.;
----
====

[[temperature-each-hour-of-climatological-day-ex]]
[caption="Example 7.13. "]
.Temperature for each hour of the typical climatological day
====
This is a modified version of the previous example, "Temperature for each hour of the average day".
It now applies to April from a 1961-1990 climatology.
----
variables:
  float temperature(time,lat,lon);
    temperature:long_name="surface air temperature";
    temperature:cell_methods="time: mean within days ",
      "time: mean over days time: mean over years";
    temperature:units="K";
  double time(time);
    time:climatology="climatology_bounds";
    time:units="days since 1961-1-1";
  double climatology_bounds(time,nv);
data:  // time coordinates translated to date/time format
  time="1961-4-1 0:30", "1961-4-1 1:30", ..., "1961-4-1 23:30" ;
  climatology_bounds="1961-4-1 0:00", "1990-4-30 1:00",
                     "1961-4-1 1:00", "1990-4-30 2:00",
                     ...
                     "1961-4-1 23:00", "1990-5-1 0:00" ;
----
====

[[monthly-max-daily-precip-totals-ex]]
[caption="Example 7.14. "]
.Monthly-maximum daily precipitation totals
====
Maximum of daily precipitation amounts for each of the three months June, July and August 2000 are given.
The first daily total applies to 6 a.m. on 1 June to 6 a.m. on 2 June, the 30th from 6 a.m. on 30 June to 6 a.m. on 1 July.
The maximum of these 30 values is stored under time index 0 in the precipitation array.
----
dimensions:
  time=3;
  nv=2;
variables:
  float precipitation(time,lat,lon);
    precipitation:long_name="Accumulated precipitation";
    precipitation:cell_methods="time: sum within days time: maximum over days";
    precipitation:units="kg";
  double time(time);
    time:climatology="climatology_bounds";
    time:units="days since 2000-6-1";
  double climatology_bounds(time,nv);
data:  // time coordinates translated to date/time format
  time="2000-6-16", "2000-7-16", "2000-8-16" ;
  climatology_bounds="2000-6-1 6:00:00", "2000-7-1 6:00:00",
                     "2000-7-1 6:00:00", "2000-8-1 6:00:00",
                     "2000-8-1 6:00:00", "2000-9-1 6:00:00" ;
----
====

[[geometries, Section 7.5, "Geometries"]]
=== Geometries

For many geospatial applications, data values are associated with a geometry, which is a spatial representation of a real-world feature, for instance a time-series of areal average precipitation over a watershed.
Polygonal cells with an arbitrary number of vertices can be described using <<cell-boundaries>>, but in that case every cell must have the same number of vertices and must be a single polygon ring.
In contrast, each geometry may have a different number of nodes, the geometries may be lines (as alternatives to points and polygons), and they may be __multipart__, i.e., include several disjoint parts.
While line and point geometries don't describe an interval along a dimension as the traditional cell bounds described above do, they do describe the extent of a geometry or real-world feature so are included in this section.
The approach described here specifies how to encode such geometries following the pattern in **9.3.3 Contiguous ragged array representation** and attach them to variables in a way that is consistent with the cell bounds approach.

All geometries are made up of one or more nodes.
The geometry type specifies the set of topological assumptions to be applied to relate the nodes (see Table 7.1).
For example, multipoint and line geometries are nearly the same except nodes are interpreted as being connected for lines.
Lines and polygons are also nearly the same except that the first and last nodes are assumed to be connected for polygons.
Note that CF does not require the first and last node to be identical but allows them to be coincident if desired.
Polygons that have holes, such as waterbodies in a land unit, are encoded as a collection of polygon ring parts, each identified as __exterior__ or __interior__ polygons.
Multipart geometries, such as multiple lines representing the same river or multiple islands representing the same jurisdiction, are encoded as collections of unconnected points, lines, or polygons that are logically grouped into a single geometry.

Any data variable can be given a **`geometry`** attribute that indicates the geometry for the quantity held in the variable.
One of the dimensions of the data variable must be the number of geometries to which the data applies.
As shown in Example 7.15, if the data variable has a discrete sampling geometry, the number of geometries is the length of the instance dimension (Section 9.2).

[[timeseries-with-geometry]]
[caption="Example 7.15. "]
.Timeseries with geometry.
====
----
dimensions:
  instance = 2 ;
  node = 5 ;
  time = 4 ;
variables:
  int time(time) ;
    time:units = "days since 2000-01-01" ;
  double lat(instance) ;
    lat:units = "degrees_north" ;
    lat:standard_name = "latitude" ;
    lat:nodes = "y" ;
  double lon(instance) ;
    lon:units = "degrees_east" ;
    lon:standard_name = "longitude" ;
    lon:nodes = "x" ;
  int datum ;
    datum:grid_mapping_name = "latitude_longitude" ;
    datum:longitude_of_prime_meridian = 0.0 ;
    datum:semi_major_axis = 6378137.0 ;
    datum:inverse_flattening = 298.257223563 ;
  int geometry_container ;
    geometry_container:geometry_type = "line" ;
    geometry_container:node_count = "node_count" ;
    geometry_container:node_coordinates = "x y" ;
  int node_count(instance) ;
  double x(node) ;
    x:units = "degrees_east" ;
    x:standard_name = "longitude" ;
    x:axis = "X" ;
  double y(node) ;
    y:units = "degrees_north" ;
    y:standard_name = "latitude" ;
    y:axis = "Y" ;
  double someData(instance, time) ;
    someData:coordinates = "time lat lon" ;
    someData:grid_mapping = "datum" ;
    someData:geometry = "geometry_container" ;
// global attributes:
  :featureType = "timeSeries" ;
data:
  time = 1, 2, 3, 4 ;
  lat = 30, 50 ;
  lon = 10, 60 ;
  someData =
    1, 2, 3, 4,
    1, 2, 3, 4 ;
  node_count = 3, 2 ;
  x = 30, 10, 40, 50, 50 ;
  y = 10, 30, 40, 60, 50 ;
----
The time series variable, someData, is associated with line geometries via the geometry attribute.
The first line geometry is comprised of three nodes, while the second has two nodes.
Client applications unaware of CF geometries can fall back to the lat and lon variables to locate feature instances in space.
In this example, lat and lon coordinates are identical to the first node in each line geometry, though any representative point could be used.
====

A __geometry container__ variable acts as a container for attributes that describe a set of geometries. 
The **`geometry`** attribute of the data variable contains the name of a geometry container variable. 
The geometry container variable must hold **`geometry_type`** and **`node_coordinates`** attributes. 
The **`grid_mapping`** and **`coordinates`** attributes can be carried by the geometry container variable provided they are also carried by the data variables associated with the container.

The **`geometry_type`** attribute indicates the type of geometry present.
Its allowable values are: __point__, __line__, __polygon__.
Multipart geometries are allowed for all three geometry types.
For example, polygon geometries could include single part geometries like the State of Colorado and multipart geometries like the State of Hawaii.

The **`node_coordinates`** attribute contains the blank-separated names of the variables that contain geometry node coordinates (one variable for each spatial dimension).
The geometry node coordinate variables must each have an **`axis`** attribute whose allowable values are __X__, __Y__, and __Z__.

If a **`coordinates`** attribute is carried by the geometry container variable or its parent data variable, then those coordinate variables that have a meaningful correspondence with node coordinates are indicated as such by a **`nodes`** attribute that names the corresponding node coordinates, but only if the **`grid_mapping`** associated with the geometry node variables is the same as that of the coordinate variables.
If a different grid mapping is used, then the provided coordinates must not have the **`nodes`** attribute.

Whether linked to normal CF space-time coordinates with a **`nodes`** attribute or not, inclusion of such coordinates is recommended to maintain backward compatibility with software that has not implemented geometry capabilities.

The geometry node coordinate variables must all have the same single dimension, which is the total number of nodes in all the geometries.
The nodes must be stored consecutively for each geometry and in the order of the geometries, and within each multipart geometry the nodes must be stored consecutively for each part and in the order of the parts.
Polygon exterior rings must be stored before any interior rings they may contain.
Nodes for polygon exterior rings must be ordered using the right-hand rule, e.g., anticlockwise in the lon-lat plane as viewed from above.
Polygon interior rings must be in clockwise order.
They are put in opposite orders to facilitate calculation of area and consistency with the typical implementation pattern.

When more than one geometry instance is present, the geometry container variable must have a **`node_count`** attribute that contains the name of a variable indicating the count of nodes per geometry.
The node count is the total number of nodes in all the parts.
The exception is when all geometries are single part point geometries, in which case a node count is not needed since each geometry contains a single node.
However in that case, the dimension of the node coordinate variables must be one of the dimensions of the data variable (because it serves also as the instance dimension for geometries).

For multipart __lines__, multipart __polygons__, and __polygons__ with holes, the geometry container variable must have a **`part_node_count`** attribute that indicates a variable of the count of nodes per geometry part.
Note that because multipoint geometries always have a single node per part, the **`part_node_count`** is not required for __point__ geometry types.
The single dimension of the part node count variable must equal the total number of parts in all the geometries.

For __polygon__ geometries with holes, the geometry container variable must have an **`interior_ring`** attribute that contains the name of a variable that indicates if the polygon parts are interior rings (i.e., holes) or not.
This interior ring variable must contain the value 0 to indicate an exterior ring polygon and 1 to indicate an interior ring polygon.
The single dimension of the interior ring variable must be the same dimension as that of the part node count variable.
The geometry types included in this convention are listed in Table 7.1.

[cols="4"]
|===============
| geometry_type | Dimensionality | Description of Geometry Instance | Additional required attributes on geometry container variable

| **point** | 0 | A collection of one or more points, where a point is a single location in space | node_count (if multipart geometries are present)

| **line** | 1 | A collection of one or more lines, where a line is an ordered set of data points connected by linearly interpolating between points | node_count, part_node_count (if multipart geometries are present)

| **polygon** | 2 | A collection of one or more polygons, where a polygon is a planar surface comprised of an exterior ring and zero or more interior rings (i.e., holes), where a ring is a closed line (i.e., the last point in the line is assumed to be connected to the first point) | node_count, part_node_count (if holes or multipart geometries are present), interior_ring (if holes are present)
|===============

**Table 7.1.** Dimensionality, description, and additional required attributes for geometry_types.

[[complete-multipolygon-example]]
[caption="Example 7.16. "]
.Polygons with holes
====
This example demonstrates all potential attributes and variables for encoding geometries.
----
dimensions:
  node = 12 ;
  instance = 2 ;
  part = 4 ;
  time = 4 ;
variables:
  int time(time) ;
    time:units = "days since 2000-01-01" ;
  double x(node) ;
    x:units = "degrees_east" ;
    x:standard_name = "longitude" ;
    x:axis = "X" ;
  double y(node) ;
    y:units = "degrees_north" ;
    y:standard_name = "latitude" ;
    y:axis = "Y" ;
  double lat(instance) ;
    lat:units = "degrees_north" ;
    lat:standard_name = "latitude" ;
    lat:nodes = "y" ;
  double lon(instance) ;
    lon:units = "degrees_east" ;
    lon:standard_name = "longitude" ;
    lon:nodes = "x" ;
  float geometry_container ;
    geometry_container:geometry_type = "polygon" ;
    geometry_container:node_count = "node_count" ;
    geometry_container:node_coordinates = "x y" ;
    geometry_container:grid_mapping = "datum" ;
    geometry_container:coordinates = "lat lon" ;
    geometry_container:part_node_count = "part_node_count" ;
    geometry_container:interior_ring = "interior_ring" ;
  int node_count(instance) ;
  int part_node_count(part) ;
  int interior_ring(part) ;
  float datum ;
    datum:grid_mapping_name = "latitude_longitude" ;
    datum:semi_major_axis = 6378137. ;
    datum:inverse_flattening = 298.257223563 ;
    datum:longitude_of_prime_meridian = 0. ;
  double someData(instance, time) ;
    someData:coordinates = "time lat lon" ;
    someData:grid_mapping = "datum" ;
    someData:geometry = "geometry_container" ;
// global attributes:
  :featureType = "timeSeries" ;
data:
 time = 1, 2, 3, 4 ;
 x = 20, 10, 0, 5, 10, 15, 20, 10, 0, 50, 40, 30 ;
 y = 0, 15, 0, 5, 10, 5, 20, 35, 20, 0, 15, 0 ;
 lat = 25, 7 ;
 lon = 10, 40 ;
 node_count = 9, 3 ;
 part_node_count = 3, 3, 3, 3 ;
 interior_ring = 0, 1, 0, 0 ;
 someData =
   1, 2, 3, 4,
   1, 2, 3, 4 ;
----
====
<|MERGE_RESOLUTION|>--- conflicted
+++ resolved
@@ -86,54 +86,9 @@
 Note that the boundary variable for a set of N contiguous intervals is an array of shape (N,2).
 Although in this case there will be a duplication of the boundary coordinates between adjacent intervals, this representation has the advantage that it is general enough to handle, without modification, non-contiguous intervals, as well as intervals on an axis using the unlimited dimension.
 
-<<<<<<< HEAD
 [[bounds-one-d, Section 7.1.2, "Bounds for one-dimensional coordinate variables"]]
 ==== Bounds for one-dimensional coordinate variables
-=======
-Applications that process cell boundary data often times need to determine whether or not adjacent cells share an edge.
-In order to facilitate this type of processing the following restrictions are placed on the data in boundary variables.
-
-Bounds for 1-D coordinate variables:: For a coordinate variable such as **`lat(lat)`** with associated boundary variable **`latbnd(x,2)`**, the interval endpoints must be ordered consistently with the associated coordinate, e.g., for an increasing coordinate, **`lat(1)`** &gt; **`lat(0)`** implies **`latbnd(i,1)`** &gt;= **`latbnd(i,0)`** for all **`i`** (<<img-bnd_1d_coords>>).
-+
-If adjacent intervals are contiguous, the shared endpoint must be represented indentically in each instance where it occurs in the boundary variable.
-For example, if the intervals that contain grid points **`lat(i)`** and **`lat(i+1)`** are contiguous, then **`latbnd(i+1,0)`** = **`latbnd(i,1)`**.
-+
-[[img-bnd_1d_coords, figure 1]]
-[caption="Figure {doc-part}.{counter:figure}. ", reftext=Figure {doc-part}.{figure}]
-[.text-center]
-.Order of **`lonbnd(i,0)`** and **`lonbnd(i,1)`** as well as of **`latbnd(i,0)`** and **`latbnd(i,1)`** in the case of one-dimensional horizontal coordinate axes. Tuples **`(lon(i),lat(j))`** represent grid cell centers. The four grid cell vertices are given by **`(lonbnd(i,0),latbnd(j,0))`**, **`(lonbnd(i,1),latbnd(j,0))`**, **`(lonbnd(i,1),latbnd(j,1))`** and **`(lonbnd(i,0),latbnd(j,1))`**.
-image::images/order_horizontal_bounds__1D_coord_variables.svg[,50%,pdfwidth=50vw,align="center"]
-
-Bounds for 2-D coordinate variables with 4-sided cells:: In the case where the horizontal grid is described by two-dimensional auxiliary coordinate variables in latitude **`lat(n,m)`** and longitude **`lon(n,m)`**, and the associated cells are four-sided, then the boundary variables are given in the form **`latbnd(n,m,4)`** and **`lonbnd(n,m,4)`**, where the trailing index runs over the four vertices of the cells.
-Let us call the side of cell **`(j,i)`** facing cell **`(j,i-1)`** the "**`i-1`**" side, the side facing cell **`(j,i+1)`** the "**`i+1`**" side, and similarly for "**`j-1`**" and "**`j+1`**".
-Then we can refer to the vertex formed by sides **`i-1`** and **`j-1`** as **`(j-1,i-1)`**.
-With this notation, the four vertices are indexed as follows: **`0=(j-1,i-1)`**, **`1=(j-1,i+1)`**, **`2=(j+1,i+1)`**, **`3=(j+1,i-1)`**.
-+
-[[img-bnd_2d_coords, figure 2]]
-[caption="Figure {doc-part}.{counter:figure}. ", reftext=Figure {doc-part}.{figure}]
-[.text-center]
-.Order of **`lonbnd(j,i,0)`** to **`lonbnd(j,i,3)`** and of **`latbnd(j,i,0)`** and **`latbnd(j,i,3)`** in the case of two-dimensional horizontal coordinate axes. Tuples **`(lon(j,i),lat(j,i))`** represent grid cell centers and tuples **`(lonbnd(j,i,n),latbnd(j,i,n))`** represent the grid cell vertices.
-image::images/order_horizontal_bounds__2D_coord_variables.svg[,50%,pdfwidth=50vw,align="center"]
-+
-If i-j-upward is a right-handed coordinate system (like lon-lat-upward), this ordering means the vertices will be traversed anticlockwise on the lon-lat surface seen from above (<<img-bnd_2d_coords>>).
-If i-j-upward is left-handed, they will be traversed clockwise on the lon-lat surface.
-+
-The bounds can be used to decide whether cells are contiguous via the following relationships.
-In these equations the variable **`bnd`** is used generically to represent either the latitude or longitude boundary variable. 
-
-----
-For 0 < j < n and 0 < i < m,
-	If cells (j,i) and (j,i+1) are contiguous, then
-		bnd(j,i,1)=bnd(j,i+1,0) 
-		bnd(j,i,2)=bnd(j,i+1,3)
-	If cells (j,i) and (j+1,i) are contiguous, then	
-		bnd(j,i,3)=bnd(j+1,i,0) and bnd(j,i,2)=bnd(j+1,i,1)
-----
-
-Bounds for multi-dimensional coordinate variables with p-sided cells:: In all other cases, the bounds should be dimensioned **`(...,n,p)`**, where **`(...,n)`** are the dimensions of the auxiliary coordinate variables, and **`p`** the number of vertices of the cells.
-The vertices must be traversed anticlockwise in the lon-lat plane as viewed from above.
-The starting vertex is not specified.
->>>>>>> 351c6e5f
+
 
 [[cells-on-a-latitude-axis-ex]]
 [caption="Example 7.2. "]
